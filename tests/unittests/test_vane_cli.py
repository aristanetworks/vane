--- conflicted
+++ resolved
@@ -267,46 +267,6 @@
     loginfo.assert_has_calls(loginfo_calls, any_order=False)
 
 
-<<<<<<< HEAD
-=======
-def test_main_generate_duts_from_topo(loginfo, logwarning, mocker):
-    """Tests the --generate-duts-from-topo flag"""
-
-    mocker.patch("vane.vane_cli.run_tests")
-    mocker.patch("vane.vane_cli.write_results")
-    mocker.patch("vane.vane_cli.download_test_results")
-
-    # mocking parse cli to test --generate-duts-from-topo
-    mocker.patch(
-        "vane.vane_cli.parse_cli",
-        return_value=argparse.Namespace(
-            definitions_file="definitions_sample.yaml",
-            duts_file="duts_sample.yaml",
-            generate_duts_file=None,
-            generate_test_steps=None,
-            markers=False,
-            nrfu=False,
-            version=False,
-        ),
-    )
-    vane_cli.main()
-
-    # assert info logs to ensure all the above methods executed without errors
-    loginfo_calls = [
-        call("Reading in input from command-line"),
-        call("\n\n!VANE has completed without errors!\n\n"),
-    ]
-    loginfo.assert_has_calls(loginfo_calls, any_order=False)
-
-    # assert warning logs to ensure all the above methods executed without errors
-    logwarning_calls = [
-        call("Changing Definitions file name to definitions_sample.yaml"),
-        call("Changing DUTS file name to duts_sample.yaml"),
-    ]
-    logwarning.assert_has_calls(logwarning_calls, any_order=False)
-
-
->>>>>>> 692fa5ef
 def test_main_write_test_steps(loginfo, mocker):
     """Tests the --generate-test-steps flag"""
 
