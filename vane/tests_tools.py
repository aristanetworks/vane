--- conflicted
+++ resolved
@@ -869,15 +869,10 @@
                 )
             else:
                 continue
-<<<<<<< HEAD
+
         if dut_properties:
             dut_file.update({"duts": dut_properties})
-            with open(config.DUTS_FILE, "w", encoding="utf-8") as yamlfile:
-=======
-        if dut_properties or server_properties:
-            dut_file.update({"duts": dut_properties, "servers": server_properties})
             with open(duts_file_name, "w", encoding="utf-8") as yamlfile:
->>>>>>> d67f211b
                 yaml.dump(dut_file, yamlfile, sort_keys=False)
 
     # pylint: disable-next=broad-exception-caught
