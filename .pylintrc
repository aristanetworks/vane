--- conflicted
+++ resolved
@@ -23,11 +23,8 @@
     duplicate-code,
     pointless-string-statement,
     attribute-defined-outside-init,
-<<<<<<< HEAD
     too-many-branches,
     too-many-statements,
-=======
->>>>>>> 30771f51
 
 
 [MISCELLANEOUS]
