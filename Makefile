#!/usr/bin/make
# WARN: gmake syntax
########################################################
# Makefile for Vane
#
# useful targets:
#       make check -- syntax checking and manifest checks
#       make clean -- clean distutils
#       make dev -- build and run the dev container
#       make coverage_report -- code coverage report
#       make flake8 -- flake8 checks
#       make pylint -- source code checks
<<<<<<< HEAD
#       make rpm-cvp -- build RPM package for CVP extension
#       make sdist-cvp -- build python source distribution for CVP extension
#       make tests -- run all of the tests
=======
#       make rpm -- build RPM package
#       make sdist -- build python source distribution
#       make sample_network_tests -- runs the system tests
>>>>>>> 4b50fa32
#       make unittest -- runs the unit tests
#
# Notes:
# 1) flake8 is a wrapper around pep8, pyflakes, and McCabe.
########################################################

# variable section
TOPDIR = $(shell pwd)
TMPDIR=./tmp
MKDIR_P = mkdir -p

NAME = vane
NAME_CVP = $(NAME)-cvp

PYTHON=python3
COVERAGE=coverage

VERSION := $(shell awk '/__version__/{print $$NF}' vane/__init__.py | sed "s/\"//g")

DOCKER = docker
IMAGE_TAG = latest
CONTAINER_NAME = $(NAME)
CONTAINER_NAME_CVP = $(NAME_CVP)
CONTAINER_TAG = $(IMAGE_TAG)
CONTAINER_FULL_NAME = $(CONTAINER_NAME):$(CONTAINER_TAG)
CONTAINER_CVP = $(CONTAINER_NAME_CVP):$(CONTAINER_TAG)

UID = $(shell id -u)
GID = $(shell id -g)

# CVP RPM build vars
RPMRELEASE = 1
BASENAME_CVP = $(NAME_CVP)-$(VERSION)-$(RPMRELEASE)
RPMSPECDIR = $(TOPDIR)
CVPRPMSPEC = $(RPMSPECDIR)/$(NAME_CVP)_cvpinstall.spec
SDIST = $(TMPDIR)/build/$(BASENAME_CVP)
PYTHON3_SITELIB = $(shell python3 -c 'from distutils.sysconfig import get_python_lib; print(get_python_lib())')

PROJECT_DIR = $(shell pwd)
DOCKER_DIR = "/project"

PEP8_IGNORE = E302,E203,E261,W503,C0209,E501

########################################################

# Removed 'check' target as we need to work out the MANEFEST.IN issues
all: clean flake8 pylint tests

.PHONY: check
check:
	check-manifest

.PHONY: clean
clean:
	@echo "Cleaning up distutils stuff"
	rm -rf MANIFEST build dist rpmbuild rpms
	rm -rf $(SDIST) $(TMPDIR)
	@echo "Cleaning up byte compiled python stuff"
	find . -type f -regex ".*\.py[co]$$" -delete
	find . -type d -name __pycache__ | xargs rm -fr
	@echo "Cleaning up generated test files"
	rm -rf mkdir tests/unittests/fixtures/reports/results

.PHONY: flake8
flake8:
	flake8 --ignore=$(PEP8_IGNORE)  vane/ tests/

.PHONY: pylint
pylint:
	pylint vane/ tests/

.PHONY: sample_network_tests
sample_network_tests:
	sudo openvpn --config ovpn_profiles/eosplus-act.ovpn --daemon
	ping 10.255.74.38 -c 5
	coverage run --source /project/vane -m vane.vane_cli --definitions_file sample_network_tests/definitions.yaml --duts_file sample_network_tests/duts.yaml
	coverage report -m /project/vane/*.py

.PHONY: unittest
unittest:
	mkdir -p tests/unittests/fixtures/reports/results
	pytest --cov-report term-missing --cov=/project/vane tests/unittests

.PHONY: coverage_report
coverage_report:
	$(COVERAGE) report -m

<<<<<<< HEAD
.PHONY: tests
tests: unittest
=======
.PHONY: install
install:
	$(PYTHON) setup.py install
>>>>>>> 4b50fa32

.PHONY: exec
exec:
	docker exec -it $(CONTAINER_NAME) /bin/bash

.PHONY: format
format:
	docker exec -it $(CONTAINER_NAME) bash -c "poetry run black -l 100 /project/vane/bin/*py"

.PHONY: hints
hints:
	docker exec -it $(CONTAINER_NAME) bash -c "poetry run mypy /project/vane/bin/*py"

docker_build:
	docker build -t $(CONTAINER_FULL_NAME) . --build-arg UID=$(UID) --build-arg GID=$(GID)

docker_stop:
	- docker stop $(CONTAINER_NAME)

docker_run:
	docker run --cap-add=NET_ADMIN --device /dev/net/tun:/dev/net/tun -t -d --rm --name $(CONTAINER_NAME) -v $(PROJECT_DIR):$(DOCKER_DIR) $(CONTAINER_FULL_NAME)

.PHONY: dev
dev: docker_stop docker_build docker_run exec

docker_build_cvp:
	docker build -f Dockerfile.CVP -t vane-cvp . --network=host
	docker save $(CONTAINER_NAME_CVP) | gzip > $(NAME_CVP).tar.gz

docker_stop_cvp:
	- docker stop $(CONTAINER_NAME_CVP)

cvp: docker_stop_cvp docker_build_cvp

rpm-cvp: rpmcommon-cvp rpm-build

rpmcommon-cvp: sdist-cvp
	@sed -e 's#^Version:.*#Version: $(VERSION)#' \
		 -e 's#^Release:.*#Release: $(RPMRELEASE)#' $(CVPRPMSPEC) \
		 >rpmbuild/$(NAME_CVP).spec

sdist-cvp: clean
	$(MKDIR_P) rpmbuild
	$(MKDIR_P) $(SDIST)
	cp -r conf/* $(SDIST)
	$(MKDIR_P) $(SDIST)/cvpi/docker
	mv vane-cvp.tar.gz $(SDIST)/cvpi/docker
	tar -czf $(BASENAME_CVP).tar.gz -C $(TMPDIR)/build $(BASENAME_CVP)/
	$(MKDIR_P) dist
	mv $(BASENAME_CVP).tar.gz dist

rpm-build:
	@rpmbuild --define "_topdir %(pwd)/rpmbuild" \
	--target noarch \
	--define "_specdir $(RPMSPECDIR)" \
	--define "_sourcedir %(pwd)/dist/" \
	--define "_rpmdir %(pwd)/rpms" \
	--define "_srcrpmdir %{_rpmdir}" \
	--define "_rpmfilename %%{NAME}-%%{VERSION}-%%{RELEASE}.%%{ARCH}.rpm" \
	--define "python3_sitelib $(PYTHON3_SITELIB)" \
	--define "__python python3" \
	-bb rpmbuild/$(NAME_CVP).spec
	@rm -f rpmbuild/$(NAME_CVP).spec<|MERGE_RESOLUTION|>--- conflicted
+++ resolved
@@ -10,15 +10,9 @@
 #       make coverage_report -- code coverage report
 #       make flake8 -- flake8 checks
 #       make pylint -- source code checks
-<<<<<<< HEAD
 #       make rpm-cvp -- build RPM package for CVP extension
 #       make sdist-cvp -- build python source distribution for CVP extension
-#       make tests -- run all of the tests
-=======
-#       make rpm -- build RPM package
-#       make sdist -- build python source distribution
-#       make sample_network_tests -- runs the system tests
->>>>>>> 4b50fa32
+#       make sample_network_tests -- runs the sample network tests
 #       make unittest -- runs the unit tests
 #
 # Notes:
@@ -65,7 +59,7 @@
 ########################################################
 
 # Removed 'check' target as we need to work out the MANEFEST.IN issues
-all: clean flake8 pylint tests
+all: clean flake8 pylint unittest
 
 .PHONY: check
 check:
@@ -105,15 +99,6 @@
 .PHONY: coverage_report
 coverage_report:
 	$(COVERAGE) report -m
-
-<<<<<<< HEAD
-.PHONY: tests
-tests: unittest
-=======
-.PHONY: install
-install:
-	$(PYTHON) setup.py install
->>>>>>> 4b50fa32
 
 .PHONY: exec
 exec:
