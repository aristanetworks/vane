--- conflicted
+++ resolved
@@ -336,14 +336,12 @@
     duts = test_duts["duts"]
     logins = []
     eapi_file = test_parameters["parameters"]["eapi_file"]
-<<<<<<< HEAD
+    
     network_configs = {}
     if "network_configs" in test_parameters["parameters"]:
         if test_parameters["parameters"]["network_configs"]:
             network_configs = import_yaml(test_parameters["parameters"]["network_configs"])
-=======
-
->>>>>>> 7caae2c0
+
     for dut in duts:
         name = dut["name"]
         login_index = len(logins)
