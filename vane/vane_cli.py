--- conflicted
+++ resolved
@@ -259,26 +259,6 @@
                 logging.warning(f"Changing DUTS file name to {args.duts_file}")
                 vane.config.DUTS_FILE = args.duts_file
 
-<<<<<<< HEAD
-            if args.generate_duts_file:
-                logging.info(
-                    f"Generating DUTS File from topology: {args.generate_duts_file[0]} and "
-                    f"inventory: {args.generate_duts_file[1]} file.\n"
-                )
-                vane.config.DUTS_FILE = tests_tools.create_duts_file(
-                    args.generate_duts_file[0], args.generate_duts_file[1]
-                )
-
-            if args.environment:
-                vane.config.ENVIRONMENT = args.environment
-=======
-            if args.generate_duts_from_topo:
-                logging.info(
-                    f"Generating DUTS File from topology: {args.generate_duts_from_topo[0]} file.\n"
-                )
-                create_duts_from_topo(args.generate_duts_from_topo[0])
->>>>>>> 71dd0a32
-
         run_tests(vane.config.DEFINITIONS_FILE, vane.config.DUTS_FILE)
         write_results(vane.config.DEFINITIONS_FILE)
         download_test_results()
