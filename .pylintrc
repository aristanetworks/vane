--- conflicted
+++ resolved
@@ -23,10 +23,7 @@
     duplicate-code,
     pointless-string-statement,
     attribute-defined-outside-init,
-<<<<<<< HEAD
-=======
     too-many-branches,
->>>>>>> 6e08f946
     too-many-statements,
 
 
