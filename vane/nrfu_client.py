--- conflicted
+++ resolved
@@ -91,10 +91,7 @@
         self.generate_definitions_file()
 
         # Run Vane with the generated duts and definitions file
-<<<<<<< HEAD
         print("\x1b[32mStarting Execution of tests via Vane\x1b[0m")
-=======
-        print("\x1b[32m\nStarting Execution of NRFU tests via Vane\x1b[0m")
 
     def ask_report_detail(self):
         """Ask user if summary or detailed report
@@ -108,7 +105,6 @@
             self._detailed_report = True  # summary + detailed report
         elif user_choice not in ["n", "no"]:
             print("You did not input 'y/yes/n/no', defaulting to 'no'.")
->>>>>>> cf1f0c5b
 
     def get_credentials(self):
         """Ask user to enter credentials for EOS/CloudVision
