parameters:
<<<<<<< HEAD
  continue_when_unreachable: true
=======
  generate_detailed_report: false
>>>>>>> d7d6a48b
  generate_test_definitions: true
  html_report: reports/report
  json_report: reports/report
  mark: null
  master_definitions: nrfu_tests/master_def.yaml
  processes: null
  report_dir: reports
  report_summary_style: modern
  results_dir: reports/results
  results_file: result.yml
  self_contained: true
  setup_show: false
  show_log: show_output.log
  stdout: false
  template_definitions: test_definition.yaml.j2
  test_cases: All
  test_definitions: test_definition.yaml
  test_dirs:
  - nrfu_tests
  verbose: true<|MERGE_RESOLUTION|>--- conflicted
+++ resolved
@@ -1,9 +1,6 @@
 parameters:
-<<<<<<< HEAD
   continue_when_unreachable: true
-=======
   generate_detailed_report: false
->>>>>>> d7d6a48b
   generate_test_definitions: true
   html_report: reports/report
   json_report: reports/report
