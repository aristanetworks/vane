#!/usr/bin/env python3
#
# Copyright (c) 2023, Arista Networks EOS+
# All rights reserved.
#
# Redistribution and use in source and binary forms, with or without
# modification, are permitted provided that the following conditions are met:
#
# * Redistributions of source code must retain the above copyright notice, this
#   list of conditions and the following disclaimer.
#
# * Redistributions in binary form must reproduce the above copyright notice,
#   this list of conditions and the following disclaimer in the documentation
#   and/or other materials provided with the distribution.
#
# * Neither the name of the Arista nor the names of its
#   contributors may be used to endorse or promote products derived from
#   this software without specific prior written permission.
#
# THIS SOFTWARE IS PROVIDED BY THE COPYRIGHT HOLDERS AND CONTRIBUTORS "AS IS"
# AND ANY EXPRESS OR IMPLIED WARRANTIES, INCLUDING, BUT NOT LIMITED TO, THE
# IMPLIED WARRANTIES OF MERCHANTABILITY AND FITNESS FOR A PARTICULAR PURPOSE ARE
# DISCLAIMED. IN NO EVENT SHALL THE COPYRIGHT HOLDER OR CONTRIBUTORS BE LIABLE
# FOR ANY DIRECT, INDIRECT, INCIDENTAL, SPECIAL, EXEMPLARY, OR CONSEQUENTIAL
# DAMAGES (INCLUDING, BUT NOT LIMITED TO, PROCUREMENT OF SUBSTITUTE GOODS OR
# SERVICES; LOSS OF USE, DATA, OR PROFITS; OR BUSINESS INTERRUPTION) HOWEVER
# CAUSED AND ON ANY THEORY OF LIABILITY, WHETHER IN CONTRACT, STRICT LIABILITY,
# OR TORT (INCLUDING NEGLIGENCE OR OTHERWISE) ARISING IN ANY WAY OUT OF THE USE
# OF THIS SOFTWARE, EVEN IF ADVISED OF THE POSSIBILITY OF SUCH DAMAGE.
#

# Ignore redefined-outer-name since the dut/duts methods are defined as fixtures
# and are passed as parameters to other methods in this module
# pylint: disable=redefined-outer-name

"""
Fixture setup and teardown functions
"""

import datetime
import pytest

from jinja2 import Template
from vane import tests_tools
from vane.config import dut_objs, test_defs
from vane.utils import get_current_fixture_testclass, get_current_fixture_testname, remove_comments
from vane.vane_logging import logging


def idfn(val):
    """id function for the current fixture data

    Args:
        val (dict): current value of the fixture param

    Returns:
        [string]: name of the current dut
    """

    logging.debug("Invoking idfn to get the name of the current dut")
    return val["name"]


@pytest.fixture(scope="session", params=dut_objs, ids=idfn)
def dut(request):
    """Parameterize each dut for a test case

    Args:
        request (dict): duts from return_duts

    Returns:
        [dict]: a single dut in duts data structure
    """

    logging.debug("Invoking fixture to parameterize a dut for a test case")
    dutt = request.param
    yield dutt


@pytest.fixture(scope="session")
def duts():
    """Returns all the duts under test

    Returns:
        [dict]: a list of duts
    """

    logging.debug("Invoking fixture to get list of duts")
    duts_dict = {}
    for dutt in dut_objs:
        duts_dict[dutt["name"]] = dutt

    logging.debug(f"Returning duts dictionary: {duts_dict}")
    return duts_dict


@pytest.fixture()
def tests_definitions():
    """Return test definitions to each test case

    Args:
        scope (str, optional): Defaults to 'session'.

    Yields:
        [dict]: Return test definitions to test case
    """

    logging.debug("Invoking fixture to get test definitions for each test case")
    yield test_defs


def setup_via_name(duts, setup_config, checkpoint):
    """Creates checkpoint on duts and then runs setup for
    duts identified using the device name"""

    logging.info("Performing setup via dut names")
    for dev_name in setup_config:
        dutt = duts.get(dev_name, None)

        if dutt is None:
            logging.info(f"No dut named {dev_name} found, continuing to setup next dut")
            continue
<<<<<<< HEAD
        setup_schema = remove_comments(setup_config[dev_name]["schema"])
=======

        setup_schema = setup_config[dev_name]["schema"]
>>>>>>> 450897b7

        if setup_schema is None:
            temp_without_comments = remove_comments(setup_config[dev_name]["template"])
            config = temp_without_comments.splitlines()
        else:
            template = remove_comments(setup_config[dev_name]["template"])
            setup_template = Template(template)
            config = setup_template.render(setup_schema).splitlines()

        checkpoint_cmd = f"configure checkpoint save {checkpoint}"
        gold_config = [checkpoint_cmd]

        logging.info(f"Sending checkpoint command and config to dut {dutt['name']}")
        logging.debug(f"Sending checkpoint command: {checkpoint_cmd}")
        logging.debug(f"Sending config:\n{config}")
        dutt["connection"].enable(gold_config)
        dutt["connection"].config(config)


def setup_via_role(duts, setup_config, checkpoint):
    """Creates checkpoint on duts and then runs setup for
    duts identified using the device role"""

    logging.info("Performing setup via dut roles")
    for role in setup_config:
        logging.info(f"Performing setup for role: {role}")
        for _, dutt in duts.items():
            if dutt["role"] != role:
                continue
<<<<<<< HEAD
            setup_schema = remove_comments(setup_config[role]["schema"])
=======

            setup_schema = setup_config[role]["schema"]
>>>>>>> 450897b7
            if setup_schema is None:
                temp_without_comments = remove_comments(setup_config[role]["template"])
                config = temp_without_comments.splitlines()
            else:
                template = remove_comments(setup_config[role]["template"])
                setup_template = Template(template)
                config = setup_template.render(setup_schema).splitlines()

            checkpoint_cmd = f"configure checkpoint save {checkpoint}"
            gold_config = [checkpoint_cmd]

            logging.info(f"Sending checkpoint command and config to dut {dutt['name']}")
            logging.debug(f"Sending checkpoint command: {checkpoint_cmd}")
            logging.debug(f"Sending config:\n{config}")
            dutt["connection"].enable(gold_config)
            dutt["connection"].config(config)


def perform_setup(duts, test, setup_config):
    """Creates checkpoints and then runs setup on duts"""

    logging.info("Creating checkpoints and running setup on duts")

    date_obj = datetime.datetime.now()
    gold_config_date = date_obj.strftime("%y%m%d%H%M")
    checkpoint = f"{test}_{gold_config_date}"
    logging.info(f"Checkpoint name is '{checkpoint}'")
    logging.debug(f"Performing setup for {test}:\n{setup_config}")
    dev_ids = setup_config.get("key", "name")

    if dev_ids == "name":
        setup_via_name(duts=duts, setup_config=setup_config, checkpoint=checkpoint)

    elif dev_ids == "role":
        setup_via_role(duts=duts, setup_config=setup_config, checkpoint=checkpoint)

    return checkpoint


def teardown_via_name(duts, setup_config, checkpoint_restore_cmd, delete_checkpoint_cmd):
    """Restores the checkpoints on duts identified by their name"""

    logging.info("Performing teardown via dut names")
    for dev_name in setup_config:
        dutt = duts.get(dev_name, None)
        if dutt is None:
            logging.info(f"No dut named {dev_name} found, continuing to teardown next dut")
            continue
        restore_config = [checkpoint_restore_cmd, delete_checkpoint_cmd]
        logging.info(f"Restoring configuration and deleting checkpoint on dut {dutt['name']}")
        logging.debug(f"Sending checkpoint restore command: {checkpoint_restore_cmd}")
        logging.debug(f"Sending delete checkpoint command: {delete_checkpoint_cmd}")
        dutt["connection"].config(restore_config)


def teardown_via_role(duts, setup_config, checkpoint_restore_cmd, delete_checkpoint_cmd):
    """Restores the checkpoints on duts identified by their role"""

    logging.info("Performing teardown via dut roles")
    for role in setup_config:
        logging.info(f"Performing teardown for role: {role}")
        for _, dutt in duts.items():
            if dutt["role"] != role:
                continue
            restore_config = [checkpoint_restore_cmd, delete_checkpoint_cmd]
            logging.info(f"Restoring configuration and deleting checkpoint on dut {dutt['name']}")
            logging.debug(f"Sending checkpoint restore command: {checkpoint_restore_cmd}")
            logging.debug(f"Sending delete checkpoint command: {delete_checkpoint_cmd}")
            dutt["connection"].config(restore_config)


def perform_teardown(duts, checkpoint, setup_config):
    """Restore and delete checkpoint"""
    if checkpoint == "":
        return

    logging.info(f"Performing teardown on checkpoint: {checkpoint}")
    checkpoint_restore_cmd = f"configure replace checkpoint:{checkpoint} skip-checkpoint"
    delete_checkpoint_cmd = f"delete checkpoint:{checkpoint}"
    dev_ids = setup_config.get("key", "name")

    if dev_ids == "name":
        teardown_via_name(
            duts=duts,
            setup_config=setup_config,
            checkpoint_restore_cmd=checkpoint_restore_cmd,
            delete_checkpoint_cmd=delete_checkpoint_cmd,
        )

    elif dev_ids == "role":
        teardown_via_role(
            duts=duts,
            setup_config=setup_config,
            checkpoint_restore_cmd=checkpoint_restore_cmd,
            delete_checkpoint_cmd=delete_checkpoint_cmd,
        )


@pytest.fixture(autouse=True, scope="class")
def setup_testsuite(request, duts):
    """Setup the duts using the test suite(class) setup file"""

    logging.debug("Performing test suite setup")
    testsuite = get_current_fixture_testclass(request)
    test_suites = test_defs["test_suites"]
    setup_config = []
    checkpoint = ""
    for suite in test_suites:
        if suite["name"] == testsuite:
            logging.info(f"Performing setup for test suite: {testsuite}")
            setup_config_file = suite.get("test_setup", "")
            if setup_config_file != "":
<<<<<<< HEAD
                setup_config = tests_tools.import_yaml(f"{suite['dir_path']}/{setup_config_file}")
=======
                logging.info("Applying test suite setup_config file")
                setup_config = tests_tools.setup_import_yaml(
                    f"{suite['dir_path']}/{setup_config_file}"
                )
>>>>>>> 450897b7
                checkpoint = perform_setup(duts, testsuite, setup_config)
                logging.debug(f"Checkpoint created: {checkpoint}")
    yield
    perform_teardown(duts, checkpoint, setup_config)


@pytest.fixture(autouse=True, scope="function")
def setup_testcase(request, duts):
    """Setup the duts using the test case(function) setup file"""

    logging.debug("Performing test suite setup")
    testname = get_current_fixture_testname(request)
    test_suites = test_defs["test_suites"]
    setup_config = []
    checkpoint = ""
    for suite in test_suites:
        tests = suite["testcases"]
        for test in tests:
            if test["name"] == testname:
                logging.info(f"Performing setup for test case: {testname}")
                setup_config_file = test.get("test_setup", "")
                if setup_config_file != "":
<<<<<<< HEAD
                    setup_config = tests_tools.import_yaml(
=======
                    logging.info("Applying test case setup_config file")
                    setup_config = tests_tools.setup_import_yaml(
>>>>>>> 450897b7
                        f"{suite['dir_path']}/{setup_config_file}"
                    )
                    checkpoint = perform_setup(duts, testname, setup_config)
                    logging.debug(f"Checkpoint created: {checkpoint}")

    yield
    perform_teardown(duts, checkpoint, setup_config)<|MERGE_RESOLUTION|>--- conflicted
+++ resolved
@@ -120,12 +120,9 @@
         if dutt is None:
             logging.info(f"No dut named {dev_name} found, continuing to setup next dut")
             continue
-<<<<<<< HEAD
+
         setup_schema = remove_comments(setup_config[dev_name]["schema"])
-=======
-
-        setup_schema = setup_config[dev_name]["schema"]
->>>>>>> 450897b7
+
 
         if setup_schema is None:
             temp_without_comments = remove_comments(setup_config[dev_name]["template"])
@@ -155,12 +152,8 @@
         for _, dutt in duts.items():
             if dutt["role"] != role:
                 continue
-<<<<<<< HEAD
             setup_schema = remove_comments(setup_config[role]["schema"])
-=======
-
-            setup_schema = setup_config[role]["schema"]
->>>>>>> 450897b7
+
             if setup_schema is None:
                 temp_without_comments = remove_comments(setup_config[role]["template"])
                 config = temp_without_comments.splitlines()
@@ -273,14 +266,8 @@
             logging.info(f"Performing setup for test suite: {testsuite}")
             setup_config_file = suite.get("test_setup", "")
             if setup_config_file != "":
-<<<<<<< HEAD
+                logging.info("Applying test suite setup_config file")
                 setup_config = tests_tools.import_yaml(f"{suite['dir_path']}/{setup_config_file}")
-=======
-                logging.info("Applying test suite setup_config file")
-                setup_config = tests_tools.setup_import_yaml(
-                    f"{suite['dir_path']}/{setup_config_file}"
-                )
->>>>>>> 450897b7
                 checkpoint = perform_setup(duts, testsuite, setup_config)
                 logging.debug(f"Checkpoint created: {checkpoint}")
     yield
@@ -303,12 +290,8 @@
                 logging.info(f"Performing setup for test case: {testname}")
                 setup_config_file = test.get("test_setup", "")
                 if setup_config_file != "":
-<<<<<<< HEAD
+                    logging.info("Applying test case setup_config file")
                     setup_config = tests_tools.import_yaml(
-=======
-                    logging.info("Applying test case setup_config file")
-                    setup_config = tests_tools.setup_import_yaml(
->>>>>>> 450897b7
                         f"{suite['dir_path']}/{setup_config_file}"
                     )
                     checkpoint = perform_setup(duts, testname, setup_config)
