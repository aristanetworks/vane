--- conflicted
+++ resolved
@@ -530,10 +530,7 @@
         if not self._results_datamodel:
             logging.info("Skipping the detailed testcase report")
             return
-<<<<<<< HEAD
-=======
-
->>>>>>> 3bbb3a32
+
         test_suites = self._results_datamodel["test_suites"]
 
         for test_suite in test_suites:
@@ -655,17 +652,11 @@
             "The following test suites have been collected "
             f"{self._results_datamodel}"
         )
-<<<<<<< HEAD
+
         if not self._results_datamodel:
             logging.info("Skipping the compiled test suite result")
             return
-=======
-
-        if not self._results_datamodel:
-            logging.info("Skipping the compiled test suite result")
-            return
-
->>>>>>> 3bbb3a32
+
         test_suites = self._results_datamodel["test_suites"]
         suite_results = []
 
@@ -706,10 +697,7 @@
         if not self._results_datamodel:
             logging.info("Skipping test case results")
             return
-<<<<<<< HEAD
-=======
-
->>>>>>> 3bbb3a32
+
         test_suites = self._results_datamodel["test_suites"]
         testcase_results = []
 
