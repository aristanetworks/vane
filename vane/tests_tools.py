#!/usr/bin/env python3
#
# Copyright (c) 2023, Arista Networks EOS+
# All rights reserved.
#
# Redistribution and use in source and binary forms, with or without
# modification, are permitted provided that the following conditions are met:
#
# * Redistributions of source code must retain the above copyright notice, this
#   list of conditions and the following disclaimer.
#
# * Redistributions in binary form must reproduce the above copyright notice,
#   this list of conditions and the following disclaimer in the documentation
#   and/or other materials provided with the distribution.
#
# * Neither the name of the Arista nor the names of its
#   contributors may be used to endorse or promote products derived from
#   this software without specific prior written permission.
#
# THIS SOFTWARE IS PROVIDED BY THE COPYRIGHT HOLDERS AND CONTRIBUTORS "AS IS"
# AND ANY EXPRESS OR IMPLIED WARRANTIES, INCLUDING, BUT NOT LIMITED TO, THE
# IMPLIED WARRANTIES OF MERCHANTABILITY AND FITNESS FOR A PARTICULAR PURPOSE ARE
# DISCLAIMED. IN NO EVENT SHALL THE COPYRIGHT HOLDER OR CONTRIBUTORS BE LIABLE
# FOR ANY DIRECT, INDIRECT, INCIDENTAL, SPECIAL, EXEMPLARY, OR CONSEQUENTIAL
# DAMAGES (INCLUDING, BUT NOT LIMITED TO, PROCUREMENT OF SUBSTITUTE GOODS OR
# SERVICES; LOSS OF USE, DATA, OR PROFITS; OR BUSINESS INTERRUPTION) HOWEVER
# CAUSED AND ON ANY THEORY OF LIABILITY, WHETHER IN CONTRACT, STRICT LIABILITY,
# OR TORT (INCLUDING NEGLIGENCE OR OTHERWISE) ARISING IN ANY WAY OUT OF THE USE
# OF THIS SOFTWARE, EVEN IF ADVISED OF THE POSSIBILITY OF SUCH DAMAGE.
#
# pylint: disable=too-many-lines

"""This module has the TestOps class which provides an array of different
operations that a test case can perform. It also consists of standalone
functions which provide utility operations while executing test cases. """

import copy
import concurrent.futures
import sys
import os
import time
import inspect
import re
import pprint
import yaml


from jinja2 import Template
from icmplib import ping
from icmplib.exceptions import SocketPermissionError
from pyeapi.eapilib import EapiError, ConnectionError  # pylint: disable=W0622
from netmiko.exceptions import NetmikoAuthenticationException
from ixnetwork_restpy.assistants.statistics.statviewassistant import StatViewAssistant
from vane import config, device_interface, ixia_interface
from vane.vane_logging import logging
from vane.utils import render_cmds


DEFAULT_EOS_CONN = "eapi"


def filter_duts(duts, criteria="", dut_filter=""):
    """Filter duts based on a user provided criteria and a filter

    Args:
        duts (dict): Full global duts dictionary
        criteria (str): Type of filtering required. Valid options
                        are name, role, regex, or names. Defaults to "".
        dut_filter (str): Filter for DUTs. Defaults to "".

    Returns:
        subset_duts (list(dict)): Filtered subset of global dictionary of duts
        dut_names (list(str)): Filtered subset of global dictionary of dut names
    """
    logging.info(f"Filter: {dut_filter} by criteria: {criteria}")

    subset_duts, dut_names = [], []
    if criteria == "roles":
        for role in dut_filter:
            subset_duts = subset_duts + [dut for dut in duts if role == dut["role"]]
            dut_names = dut_names + [dut["name"] for dut in duts if role == dut["role"]]
    elif criteria == "names":
        for name in dut_filter:
            subset_duts = subset_duts + [dut for dut in duts if name == dut["name"]]
            dut_names = dut_names + [dut["name"] for dut in duts if name == dut["name"]]
    elif criteria == "regex":
        subset_duts = [dut for dut in duts if re.match(dut_filter, dut["name"])]
        dut_names = [dut["name"] for dut in duts if re.match(dut_filter, dut["name"])]
    else:
        subset_duts = duts
        dut_names = [dut["name"] for dut in duts]

    return subset_duts, dut_names


def parametrize_duts(test_fname, test_defs, dut_objs):
    """Use a filter to create input variables for PyTest parametrize

    Args:
        test_fname (str): Test suite path and file name
        test_defs (dict): Dictionary with global test definitions
        dut_objs (dict): Full global dictionary duts dictionary

    Returns:
        dut_parameters (dict): Dictionary with variables PyTest parametrize for each test case.
    """
    logging.info("Discover test suite name")

    testsuite = test_fname.split("/")[-1]

    logging.info(f"Filtering test definitions by test suite name: {testsuite}")

    subset_def = [defs for defs in test_defs["test_suites"] if testsuite == defs["name"]]
    testcases = subset_def[0]["testcases"]

    logging.info("Unpack testcases by defining dut and criteria")

    dut_parameters = {}

    for testcase in testcases:
        if "name" in testcase:
            testname = testcase["name"]
            criteria = ""
            dut_filter = ""

            if "criteria" in testcase:
                criteria = testcase["criteria"]
            if "filter" in testcase:
                dut_filter = testcase["filter"]

            duts, ids = filter_duts(dut_objs, criteria, dut_filter)

            logging.debug(f"Creating dut parameters.  \nDuts: {duts} \nIds: {ids}")

            dut_parameters[testname] = {}
            dut_parameters[testname]["duts"] = duts
            dut_parameters[testname]["ids"] = ids

    return dut_parameters


def import_yaml(yaml_file):
    """Import YAML file as python data structure

    Args:
        yaml_file (str): Name of YAML file

    Returns:
        yaml_data (dict): Dictionary containing yaml data
    """
    logging.info(f"Opening {yaml_file} for read")

    try:
        yaml_data = yaml_read(yaml_file)
        if yaml_data is None:
            yaml_data = {}
        return yaml_data
    except OSError as err:
        print(f">>> {yaml_file} YAML FILE MISSING")
        logging.error(f"ERROR YAML FILE: {yaml_file} NOT " + f"FOUND. {err}")
        logging.error("EXITING TEST RUNNER")
        sys.exit(1)


def yaml_read(yaml_file):
    """Return yaml data read from the yaml file

    Args:
        yaml_file (file): Input yaml file to be read

    Returns:
        yaml_data (dict):Yaml data read from the file
    """
    with open(yaml_file, "r", encoding="utf-8") as input_yaml:
        try:
            yaml_data = yaml.safe_load(input_yaml)
            logging.debug(f"Inputted the following yaml: {yaml_data}")
            return yaml_data
        except yaml.YAMLError as err:
            print(">>> ERROR IN YAML FILE")
            logging.error(f"ERROR IN YAML FILE: {err}")
            logging.error("EXITING TEST RUNNER")
            sys.exit(1)


def init_duts(show_cmds, test_parameters, test_duts):
    """Use PS LLD spreadsheet to find interesting duts and then execute
    inputted show commands on each dut.  Return structured data of
    dut's output data, hostname, and connection.  Using threading to
    make method more efficient.

    Args:
      show_cmds (str): list of interesting show commands
      test_parameters (dict): Abstraction of testing parameters
      test_duts (dict): Dictionary of duts

    Returns:
      duts (dict): structured data of duts output data, hostname, and
                   connection
    """
    logging.info(
        "Find DUTs and then execute inputted show commands "
        "on each dut. Return structured data of DUTs output "
        "data, hostname, and connection."
    )

    reachability, reachable_duts, unreachable_duts = check_duts_reachability(test_duts)

    try:
        continue_when_unreachable = test_parameters["parameters"]["continue_when_unreachable"]
    except KeyError:
        continue_when_unreachable = False

    if not (reachability or continue_when_unreachable):
        logging.error(
            f"Error connecting to {unreachable_duts}, not reachable via ping, hence exiting Vane"
        )
        unreachable_ips = [unreachable_dut["mgmt_ip"] for unreachable_dut in unreachable_duts]
        print(
            "\x1b[31mVane encountered an error while attempting to connect to DUT/s with ip's:\n"
            f"{unreachable_ips}\n"
            "For detailed information, please refer to the logs.\nDue to this issue, "
            "Vane is exiting. \x1b[0m"
        )
        sys.exit(1)

    reachable_duts, additional_unreachable_duts = login_duts(test_parameters, reachable_duts)
    unreachable_duts.extend(additional_unreachable_duts)
    workers = len(reachable_duts)

    if not workers:
        print(
<<<<<<< HEAD
            "\x1b[31mNo valid duts to run tests on, hence exiting Vane.\n"
            "Look at the logs for further details \x1b[0m"
        )
        sys.exit(1)

    logging.debug(f"Duts login info: {reachable_duts} and create {workers} workers")
=======
            "\x1b[31mNo valid DUTs to run tests on, hence exiting Vane.\n"
            "If you are running on/via a CVP instance ensure your DUTs are"
            " not in the undefined container.\n"
            "Look at the logs for further details. \x1b[0m"
        )
        sys.exit(1)

    logging.debug(f"Duts login info: {duts} and create {workers} workers")
>>>>>>> d7d6a48b
    logging.debug(f"Passing the following show commands to workers: {show_cmds}")

    logging.info("Starting the execution of show commands for Vane cache")

    with concurrent.futures.ThreadPoolExecutor(max_workers=workers) as executor:
        future_object = {
            executor.submit(dut_worker, dut, show_cmds, reachable_duts): dut
            for dut in reachable_duts
        }

    if future_object:
        logging.debug("Future object generated successfully")

    logging.info("Returning duts data structure")
    logging.debug(f"Return duts data structure: {reachable_duts}")
    logging.debug(f"Return unreachable duts data structure: {unreachable_duts}")

    return reachable_duts, unreachable_duts


def check_duts_reachability(test_duts):
    """Check if duts are reachable

    Args:
        test_duts (dict): Dictionary of duts

    Returns:
        reachability (boolean): result of if duts are reachable
        reachable_duts (dict): reachable duts
        unreachable_duts (dict): unreachable duts
    """

    logging.info("Checking connectivity of duts")
    reachable_duts = []
    unreachable_duts = []
    ret = False
    for dut in test_duts["duts"]:
        # check for reachability
        ip_address = dut["mgmt_ip"]
        try:
            host = ping(ip_address, count=3, interval=1, timeout=3, privileged=False)
            ret = host.is_alive
        except SocketPermissionError as e:
            logging.error(
                f"Entered the exception due to permission issues: {e}\n"
                "Trying the ping utility via os.system instead"
            )
            host = os.system(f"ping -c 1 -W 3 {ip_address} > {os.devnull}")
            ret = host == 0

        if ret:
            reachable_duts.append(dut)
        else:
            name = dut["name"]
            logging.info(f"Failed to connect to {name}")
            unreachable_duts.append(dut)

    if len(test_duts["duts"]) == len(reachable_duts):
        return True, reachable_duts, unreachable_duts

    return False, reachable_duts, unreachable_duts


def login_duts(test_parameters, duts):
    """Use eapi to connect to Arista switches for testing

    Args:
      test_parameters (dict): Abstraction of testing parameters
      test_duts (dict): Dictionary of duts

    Returns:
      reachable_duts (list): List of dictionaries representing dut objects
                    which are reachable
      unreachable_duts (list): List of dictionaries representing dut objects
                    which are unreachable (due to bad authentication)
    """
    logging.info("Using eapi/ssh to connect to Arista switches for testing")

    reachable_duts = []
    unreachable_duts = []

    network_configs = {}
    if "network_configs" in test_parameters["parameters"]:
        if test_parameters["parameters"]["network_configs"]:
            network_configs = import_yaml(test_parameters["parameters"]["network_configs"])

    for dut in duts:
        name = dut["name"]
        login_index = len(reachable_duts)
        reachable_duts.append({})
        login_ptr = reachable_duts[login_index]

        logging.info(f"Connecting to switch: {name}")

        logging.debug(f"Connecting to switch: {name} using parameters: {dut}")

        eos_conn = test_parameters["parameters"].get("eos_conn", DEFAULT_EOS_CONN)

        if eos_conn == "eapi":
            pyeapi_conn = device_interface.PyeapiConn()
            login_ptr["eapi_conn"] = pyeapi_conn
            login_ptr["connection"] = pyeapi_conn
        elif eos_conn == "ssh":
            netmiko_conn = device_interface.NetmikoConn()
            login_ptr["ssh_conn"] = netmiko_conn
            login_ptr["connection"] = netmiko_conn
        else:
            raise ValueError(f"Invalid EOS conn type {eos_conn} specified")

        success = authenticate_and_setup_conn(dut, login_ptr["connection"])
        if not success:
            reachable_duts.pop(login_index)
            unreachable_duts.append(dut)
            continue

        login_ptr["name"] = name
        login_ptr["mgmt_ip"] = dut["mgmt_ip"]
        login_ptr["username"] = dut["username"]
        login_ptr["password"] = dut["password"]
        login_ptr["neighbors"] = dut.get("neighbors", "")
        login_ptr["role"] = dut.get("role", "")
        login_ptr["transport"] = dut["transport"]
        login_ptr["results_dir"] = test_parameters["parameters"]["results_dir"]
        login_ptr["report_dir"] = test_parameters["parameters"]["report_dir"]

        if name in network_configs:
            login_ptr["network_configs"] = network_configs[name]

    logging.info(f"Returning reachable_duts: {reachable_duts}")

    return reachable_duts, unreachable_duts


def send_cmds(show_cmds, conn, encoding):
    """Send show commands to duts and recurse on failure

    Args:
        show_cmds (list): List of pre-processed commands
        conn (obj): connection
        encoding (str): encoding type of show commands: either json or text

    Returns:
        show_cmd_list (list): list of show command outputs
        show_cmds (list): list of show commands
    """

    try:
        logging.debug(f"List of show commands in show_cmds with encoding {encoding}: {show_cmds}")

        if encoding == "json":
            show_cmd_list = conn.run_commands(show_cmds)
        elif encoding == "text":
            show_cmd_list = conn.run_commands(show_cmds, encoding="text")

        logging.info(f"Ran all show commands on dut to gather {encoding} data")
        logging.debug(f"Ran all show cmds with encoding {encoding}: {show_cmds}")

    # pylint: disable-next=broad-exception-caught
    except Exception as err:
        logging.error(f"Error running all cmds: {err}")

        show_cmds = remove_cmd(err, show_cmds)

        logging.debug(f"New show_cmds: {show_cmds}")

        show_cmd_list = send_cmds(show_cmds, conn, encoding)
        show_cmd_list = show_cmd_list[0]

    logging.debug(f"Return all show cmds: {show_cmd_list}")

    return show_cmd_list, show_cmds


def remove_cmd(err, show_cmds):
    """Remove command that is not supported by pyeapi

    Args:
        err (str): Error string
        show_cmds (list): List of pre-processed commands

    Returns:
        show_cmds (list): List of post-processed commands
    """
    logging.debug(f"remove_cmd: {err}")
    logging.debug(f"remove_cmd show_cmds list: {show_cmds}")

    longest_matching_cmd = ""

    for show_cmd in show_cmds:
        if show_cmd in str(err) and longest_matching_cmd in show_cmd:
            longest_matching_cmd = show_cmd

    # longest_matching_cmd is the one in error string, lets bump it out
    if longest_matching_cmd:
        cmd_index = show_cmds.index(longest_matching_cmd)
        show_cmds.pop(cmd_index)

        logging.info(f"Removed {longest_matching_cmd} due to an error")
        logging.debug(f"Removed {longest_matching_cmd} because of {err}")

    return show_cmds


def dut_worker(dut, show_cmds, reachable_duts):
    """Execute inputted show commands on dut.  Update dut structured data
    with show output.

    Args:
      dut (dict): structured data of a dut output data, hostname, and
      show_cmds (list): List of show commands
      reachable_duts (dict): Abstraction of duts
    """
    name = dut["name"]
    conn = dut["connection"]
    dut["output"] = {}
    dut["output"]["interface_list"] = return_interfaces(name, reachable_duts)

    logging.info(f"Executing show commands on {name}")
    logging.debug(f"List of show commands {show_cmds}")

    all_cmds_json = show_cmds.copy()
    show_cmd_json_list, show_cmds_json = send_cmds(all_cmds_json, conn, "json")

    logging.debug(f"Returned from send_cmds_json {show_cmds_json}")

    all_cmds_txt = show_cmds.copy()
    show_cmd_txt_list, show_cmds_txt = send_cmds(all_cmds_txt, conn, "text")

    logging.debug(f"Returned from send_cmds_txt {show_cmds_txt}")

    for show_cmd in show_cmds:
        function_def = f'test_{("_").join(show_cmd.split())}'

        logging.debug(f"Executing show command: {show_cmd} for test {function_def}")
        logging.debug(f"Adding output of {show_cmd} to duts data structure")

        dut["output"][show_cmd] = {}

        if show_cmd in show_cmds_json:
            cmd_index = show_cmds_json.index(show_cmd)

            logging.debug(f"Found cmd: {show_cmd} at index {cmd_index} of {show_cmds_json}")
            logging.debug(
                f"length of cmds: {len(show_cmds_json)} vs length of "
                f"output {len(show_cmd_json_list)}"
            )

            show_output = show_cmd_json_list[cmd_index]
            dut["output"][show_cmd]["json"] = show_output

            logging.debug(f"Adding cmd {show_cmd} to dut and data {show_output}")
        else:
            dut["output"][show_cmd]["json"] = ""

            logging.debug(f"No json output for {show_cmd}")

        if show_cmd in show_cmds_txt:
            cmd_index = show_cmds_txt.index(show_cmd)

            logging.debug(f"Found cmd: {show_cmd} at index {cmd_index} of {show_cmds_txt}")
            logging.debug(
                f"length of cmds: {len(show_cmds_txt)} vs length of "
                f"output {len(show_cmd_txt_list)}"
            )

            show_output_txt = show_cmd_txt_list[cmd_index]["output"]
            dut["output"][show_cmd]["text"] = show_output_txt

            logging.debug(f"Adding cmd {show_cmd} to dut and data {show_output_txt}")

        else:
            dut["output"][show_cmd]["text"] = ""

            logging.debug(f"No text output for {show_cmd}")

    logging.info(f"{name} is updated with show output.")
    logging.debug(f"{name} updated with show output {dut}")


def return_interfaces(hostname, reachable_duts):
    """Parse reachable_duts for interface connections and return them to test

    Args:
        hostname (str):  hostname of dut
        reachable_duts (dict): Abstraction of reachable_duts

    Returns:
      interface_list (list): list of interesting interfaces based on
                             PS LLD spreadsheet
    """
    logging.info("Parse reachable_duts for interface connections and return them to test")

    interface_list = []
    duts = reachable_duts

    for dut in duts:
        dut_name = dut["name"]

        if dut_name == hostname:
            logging.info(f"Discovering interface parameters for: {hostname}")

            neighbors = dut.get("neighbors", "")

            for neighbor in neighbors:
                interface = {}

                logging.debug(f"Adding interface parameters: {neighbor} neighbor for: {dut_name}")

                interface["hostname"] = dut_name
                interface["interface_name"] = neighbor["port"]
                interface["z_hostname"] = neighbor["neighborDevice"]
                interface["z_interface_name"] = neighbor["neighborPort"]
                interface["media_type"] = ""
                interface_list.append(interface)

    logging.info("Returning interface list.")
    logging.debug(f"Returning interface list: {interface_list}")

    return interface_list


def get_parameters(tests_parameters, test_suite, test_case=""):
    """Return test parameters for a test case

    Args:
        tests_parameters (dict): Abstraction of testing parameters
        test_suite (str): test suite of the test case

    Returns:
        case_parameters (list): test parameters for a test case
    """
    if not test_case:
        test_case = inspect.stack()[1][3]

        logging.info(f"Setting testcase name to {test_case}")

    logging.info("Identify test case and return parameters")

    test_suite = test_suite.split("/")[-1]

    logging.info(f"Return testcases for Test Suite: {test_suite}")

    suite_parameters = [
        param for param in tests_parameters["test_suites"] if param["name"] == test_suite
    ]

    logging.debug(f"Suite_parameters: {suite_parameters}")

    logging.info(f"Return parameters for Test Case: {test_case}")

    case_parameters = [
        param for param in suite_parameters[0]["testcases"] if param["name"] == test_case
    ]

    logging.debug(f"Case_parameters: {case_parameters[0]}")

    case_parameters[0]["test_suite"] = test_suite

    return case_parameters[0]


def verify_show_cmd(show_cmd, dut):
    """Verify if show command was successfully executed on dut

    Args:
        show_cmd (str): show command
        dut (dict): data structure of dut parameters
    """

    dut_name = dut["name"]

    logging.info(
        f"Verifying if show command {show_cmd} was successfully executed on {dut_name} dut"
    )

    if show_cmd in dut["output"]:
        logging.debug(f"Verified output for show command {show_cmd} on {dut_name}")
    else:
        logging.critical(f"Show command {show_cmd} not executed on {dut_name}")

        assert False


def verify_tacacs(dut):
    """Verify if tacacs servers are configured

    Args:
        dut (dict): data structure of dut parameters

    Returns:
        tacacs_bool (bool): boolean representing if tacacs server(s) are configured or not
    """
    dut_name = dut["name"]
    show_cmd = "show tacacs"
    tacacs_bool = True
    tacacs = dut["output"][show_cmd]["json"]["tacacsServers"]
    tacacs_servers = len(tacacs)

    logging.info(f"Verifying if tacacs server(s) are configured on {dut_name} dut")

    if tacacs_servers == 0:
        tacacs_bool = False

    logging.debug(f"{tacacs_servers} tacacs servers are configured so returning {tacacs_bool}")

    return tacacs_bool


def verify_veos(dut):
    """Verify if DUT is a VEOS instance

    Args:
        dut (dict): data structure of dut parameters

    Returns:
        veos_bool (bool): boolean representing if the dut is a VEOS instance or not.
    """
    dut_name = dut["name"]
    show_cmd = "show version"
    veos_bool = False
    veos = dut["output"][show_cmd]["json"]["modelName"]

    logging.info(f"Verifying if {dut_name} DUT is a VEOS instance. Model is {veos}")

    if "vEOS" in veos:
        veos_bool = True

        logging.debug(f"{dut_name} is a VEOS instance so returning {veos_bool}")
    else:
        logging.debug(f"{dut_name} is not a VEOS instance so returning {veos_bool}")

    return veos_bool


def return_show_cmds(test_parameters):
    """Return show commands from the test_definitions

    Args:
        test_parameters (dict): Abstraction of testing parameters

    Returns:
        show_cmds (list): show commands from the test_definitions
    """
    try:
        show_clock_flag = config.test_parameters["parameters"]["show_clock"]
    except KeyError:
        show_clock_flag = False

    show_cmds = ["show version"]

    if show_clock_flag:
        show_cmds.append("show clock")

    logging.debug(f"Discover the names of test suites from {test_parameters}")

    test_data = test_parameters["test_suites"]
    test_suites = [param["name"] for param in test_data]

    for test_suite in test_suites:
        test_index = test_suites.index(test_suite)
        test_cases = test_data[test_index]["testcases"]

        logging.info(f"Finding show commands in test suite: {test_suite}")

        for test_case in test_cases:
            show_cmd = test_case.get("show_cmd", "")
            if show_cmd:
                logging.debug(f"Found show command {show_cmd}")

                if show_cmd not in show_cmds:
                    logging.debug(f"Adding Show command {show_cmd}")

                    show_cmds.append(show_cmd)
            else:
                test_show_cmds = test_case.get("show_cmds", [])
                logging.debug(f"Found show commands {test_show_cmds}")

                for show_cmd in (
                    show_cmd for show_cmd in test_show_cmds if show_cmd not in show_cmds
                ):
                    logging.debug(f"Adding Show commands {show_cmd}")

                    show_cmds.append(show_cmd)

    logging.info(f"The following show commands are required for test cases: {show_cmds}")

    return show_cmds


def return_test_defs(test_parameters):
    """Return test_definitions from the test_parameters

    Args:
        test_parameters (dict): Abstraction of testing parameters

    Returns:
        test_defs (dict): test definitions
    """
    test_defs = {"test_suites": []}
    test_dirs = test_parameters["parameters"]["test_dirs"]
    report_dir = test_parameters["parameters"]["report_dir"]
    test_definitions_file = test_parameters["parameters"]["test_definitions"]

    for test_directory in test_dirs:
        tests_info = os.walk(test_directory)
        for dir_path, _, file_names in tests_info:
            for file_name in file_names:
                if file_name == test_definitions_file:
                    file_path = f"{dir_path}/{file_name}"
                    test_def = import_yaml(file_path)
                    for test_suite in test_def:
                        test_suite["dir_path"] = f"{dir_path}"
                        import_config(dir_path, test_suite)
                    test_defs["test_suites"] += test_def

    logging.info(f"Creating {report_dir} reports directory")
    os.makedirs(report_dir, exist_ok=True)
    export_yaml(report_dir + "/" + test_definitions_file, test_defs)

    logging.debug(f"Return the following test definitions data structure {test_defs}")

    return test_defs


def import_config(dir_path, test_suite):
    """Check for setup file.  If setup file exists import configuration for reporting

    Args:
        dir_path (str): Path to test case directory
        test_suite (dict): Test case definition parameters
    """

    for testcase in test_suite["testcases"]:
        if "test_setup" in testcase:
            setup_file = f"{dir_path}/{testcase['test_setup']}"
            logging.info(
                f"Importing setup file: {setup_file} into test case: {testcase['name']} definition"
            )

            setup_config = import_yaml(setup_file)
            logging.debug(f"Configuration setup is {setup_config}")

            dev_ids = setup_config.get("key", "name")
            logging.debug(f"Imported configuration will uses {dev_ids}")

            if dev_ids == "name":
                import_config_from_name(setup_config, testcase)
            elif dev_ids == "role":
                import_config_from_role(setup_config, testcase)


def import_config_from_name(setup_config, testcase):
    """Import configuration from a device name

    Args:
        setup_config (dict): Setup file data structure
        testcase (dict): test case defintions data structure
    """

    testcase["configuration"] = ""
    for dev_name in setup_config:
        if dev_name == "key":
            continue
        testcase["configuration"] += f"{dev_name}:\n"
        setup_schema = setup_config[dev_name]["schema"]

        if setup_schema is None:
            testcase["configuration"] += f"{setup_config[dev_name]['template']}\n"
        else:
            setup_template = Template(setup_config[dev_name]["template"])
            formatted_config = setup_template.render(setup_schema)
            testcase["configuration"] += f"{formatted_config}\n"

        logging.debug(f"Updated test case data structure with setup: {testcase['configuration']}")


def import_config_from_role(setup_config, testcase):
    """Import configuration from a device role

    Args:
        setup_config (dict): Setup file data structure
        testcase (dict): test case defintions data structure
    """

    testcase["configuration"] = ""
    for role_name in setup_config:
        if role_name != "key":
            logging.debug(f"Setting role to: {role_name}")
            dev_names = return_duts_with_role(role_name)

            for dev_name in dev_names:
                testcase["configuration"] += f"{dev_name}:\n"
                setup_schema = setup_config[role_name]["schema"]

                if setup_schema is None:
                    testcase["configuration"] += f"{setup_config[role_name]['template']}\n"
                else:
                    setup_template = Template(setup_config[role_name]["template"])
                    formatted_config = setup_template.render(setup_schema)
                    testcase["configuration"] += f"{formatted_config}\n"

                logging.debug(
                    f"Updated test case data structure with setup: {testcase['configuration']}"
                )


def return_duts_with_role(role_name):
    """Create a list of duts with a role

    Args:
        role_name (str): Role to match in duts data structure

    Returns:
        dev_names (list): Hostnames of DUTs with role
    """

    dev_names = []
    for dut in config.test_duts["duts"]:
        dut_role = dut.get("role", "")
        if dut_role == role_name:
            dev_names.append(dut["name"])

    logging.debug(f"The following DUTs: {dev_names} have role: {role_name}")

    return dev_names


def export_yaml(yaml_file, yaml_data):
    """Export python data structure as a YAML file

    Args:
        yaml_file (str): Name of YAML file
        yaml_data (dict): Data to be written to yaml file
    """
    logging.info(f"Opening {yaml_file} for write")

    try:
        with open(yaml_file, "w", encoding="utf-8") as yaml_out:
            try:
                logging.debug(f"Output the following yaml: {yaml_data}")

                yaml.dump(yaml_data, yaml_out, default_flow_style=False)
            except yaml.YAMLError as err:
                print(">>> ERROR IN YAML FILE")
                logging.error(f"ERROR IN YAML FILE: {err}")
                logging.error("EXITING TEST RUNNER")
                sys.exit(1)
    except OSError as err:
        print(f">>> {yaml_file} YAML FILE MISSING")
        logging.error(f"ERROR YAML FILE: {yaml_file} NOT " + f"FOUND. {err}")
        logging.error("EXITING TEST RUNNER")
        sys.exit(1)


def export_text(text_file, text_data, dut_name):
    """Export python data structure as a TEXT file

    Args:
        text_file (str): Name of TEXT file
        text_data (dict): output of show command in python dictionary
        dut_name (str): Primary dut name
    """
    logging.info(f"Opening {text_file} for write")

    # to create the sub-directory if it does not exist
    os.makedirs(os.path.dirname(text_file), exist_ok=True)

    try:
        with open(text_file, "a", encoding="utf-8") as text_out:
            logging.debug(f"Output the following text file: {text_data}")
            divider = "================================================================"
            heading = (
                f"{divider}\nThese commands were run when PRIMARY DUT was {dut_name}\n{divider}\n\n"
            )
            text_out.write(heading)
            for key, value in text_data.items():
                text_out.write(f"{key}{value}\n")
    except OSError as err:
        print(f">>> {text_file} TEXT FILE MISSING")
        logging.error(f"ERROR TEXT FILE: {text_file} NOT FOUND. {err}")
        logging.error("EXITING TEST RUNNER")
        sys.exit(1)


def create_duts_file(topology_file, inventory_file, duts_file_name):
    """Automatically generate a DUTs file

    Args:
        topology_file (str): Name and path of topology file
        inventory_file (str): Name and path of inventory file

    Returns:
        filename (str): duts file name
    """
    dut_file = {}
    dut_properties = []
    topology_file = import_yaml(topology_file)
    inventory_file = import_yaml(inventory_file)

    try:
        if not topology_file.get("nodes", None):
            inventory_file, topology_file = topology_file, inventory_file
        for node in topology_file["nodes"]:
            name, topology_details = list(node.items())[0]
            if "cvp" in name:
                continue
            if name in inventory_file["all"]["children"]["VEOS"]["hosts"]:
                inventory_details = inventory_file["all"]["children"]["VEOS"]["hosts"][name]
                dut_properties.append(
                    {
                        "mgmt_ip": inventory_details["ansible_host"],
                        "name": name,
                        "neighbors": topology_details["neighbors"],
                        "password": inventory_details["ansible_ssh_pass"],
                        "transport": "https",
                        "username": inventory_details["ansible_user"],
                        "role": topology_details.get("role", "unknown"),
                    }
                )
            else:
                continue

        if dut_properties:
            dut_file.update({"duts": dut_properties})
            with open(duts_file_name, "w", encoding="utf-8") as yamlfile:
                yaml.dump(dut_file, yamlfile, sort_keys=False)

    # pylint: disable-next=broad-exception-caught
    except Exception as excep:
        logging.error(f"Error occurred while creating DUTs file: {str(excep)}")
        logging.error("EXITING TEST RUNNER")
        print(">>> ERROR While creating duts file")
        sys.exit(1)


def post_process_skip(tops, steps, output=""):
    """Post processing for test case that encounters a PyTest Skip
    Args:
        tops (obj): Test case object
        steps (func): Test case
        output (str): Test case show output
    """

    tops.skip = True
    tops.parse_test_steps(steps)
    tops.generate_report(tops.dut_name, output)


def authenticate_and_setup_conn(dut, conn_object):
    """Method to setup and authenticate setting up
    PyEapi or Netmiko connection based on conn object passed

    Args:
        dut (dict): device data
        conn_object (pyeapi/netmiko): type of connection
    """
    dut_name = dut["name"]
    try:
        conn_object.set_up_conn(dut)
    except (ConnectionError, NetmikoAuthenticationException) as err:
        try:
            continue_when_unreachable = config.test_parameters["parameters"][
                "continue_when_unreachable"
            ]
        except KeyError:
            continue_when_unreachable = False
        if not continue_when_unreachable:
            print(
                "\x1b[31mExiting Vane.\n"
                f"Error running all cmds on dut {dut_name} due to failed authentication.\n{err}\n"
                "\x1b[0m"
            )
            logging.error(
                "Exiting Vane: "
                f"Error running all cmds on dut {dut_name} due to failed authentication. {err}\n"
            )
            sys.exit(1)
        else:
            logging.info(f"Authentication to dut {dut_name} failed")
            return False

    logging.info(f"Authentication to dut {dut_name} is successful")
    return True


# pylint: disable-next=too-many-instance-attributes
class TestOps:
    """The TestOps class introduces the API which lets you execute common testcase operations
    like running show commands on devices, generating test reports, writing evidence files
    and generating test steps. These operations get called from within the test case."""

    def __init__(self, tests_definitions, test_suite, dut):
        """Initializes the TestOps Object with test specific and dut specific data

        Args:
            tests_definitions (str): YAML representation of tests
            test_suite (str): name of test suite
            dut (dict): device under test
        """
        test_case = inspect.stack()[1][3]
        # Test cases that skip will change skip to True
        self.skip = False
        self.test_case = test_case
        self.test_parameters = self._get_parameters(tests_definitions, test_suite, self.test_case)
        self.expected_output = self.test_parameters["expected_output"]
        self.dut = dut
        self.dut_name = self.dut["name"]
        self.interface_list = self.dut["output"]["interface_list"]
        self.results_dir = self.dut["results_dir"]
        self.report_dir = self.dut["report_dir"]

        parameters = config.test_parameters

        try:
            self.show_clock_flag = parameters["parameters"]["show_clock"]
        except KeyError:
            self.show_clock_flag = False

        self.show_cmds = {self.dut_name: []}
        self._show_cmds = {self.dut_name: []}

        if self.show_clock_flag:
            self._show_cmds[self.dut_name].append("show clock")

        # add 'show version' to _show_cmds
        self._show_cmds[self.dut_name].append("show version")

        self.show_output = ""
        self.show_cmd = ""
        self.test_steps = []
        try:
            self.show_cmd = self.test_parameters["show_cmd"]
            if self.show_cmd:
                self.show_cmds[self.dut_name].append(self.show_cmd)
                self._show_cmds[self.dut_name].append(self.show_cmd)
        except KeyError:
            self.show_cmds[self.dut_name].extend(self.test_parameters["show_cmds"])
            self._show_cmds[self.dut_name].extend(self.test_parameters["show_cmds"])

        self.show_cmd_txts = {self.dut_name: []}
        self.show_cmd_txt = ""
        self._show_cmd_txts = {self.dut_name: []}

        if len(self._show_cmds[self.dut_name]) > 0 and self.dut:
            self._verify_show_cmd(self._show_cmds[self.dut_name], self.dut)
            if self.show_cmd:
                self.show_cmd_txt = self.dut["output"][self.show_cmd]["text"]
            for show_cmd in self.show_cmds[self.dut_name]:
                self.show_cmd_txts[self.dut_name].append(self.dut["output"][show_cmd]["text"])
            for show_cmd in self._show_cmds[self.dut_name]:
                self._show_cmd_txts[self.dut_name].append(self.dut["output"][show_cmd]["text"])

        self.comment = ""
        self.output_msg = ""
        self.actual_results = []
        self.expected_results = []
        self.actual_output = ""
        self.test_result = False
        self.test_id = self.test_parameters.get("test_id", None)

    def _verify_show_cmd(self, show_cmds, dut):
        """Verify if show command was successfully executed on dut

        Args:
            show_cmds (str): show command
            dut (dict): data structure of dut parameters
        """
        dut_name = dut["name"]

        logging.info(
            f"Verifying if show command {show_cmds} were successfully executed on {dut_name} dut"
        )

        for show_cmd in show_cmds:
            if show_cmd and show_cmd in dut["output"]:
                logging.debug(f"Verified output for show command {show_cmd} on {dut_name}")
            else:
                logging.critical(f"Show command {show_cmd} not executed on {dut_name}")

                assert False

    def _write_results(self):
        """Write the yaml output to a text file"""
        logging.info("Preparing to write results")

        test_suite = self.test_parameters["test_suite"]
        test_suite = test_suite.split("/")[-1]
        dut_name = self.test_parameters["dut"]
        test_case = self.test_parameters["name"]
        results_dir = self.results_dir
        yaml_file = f"{results_dir}/result-{test_case}-{dut_name}.yml"

        logging.debug(f"Creating results file named {yaml_file}")

        yaml_data = self.test_parameters
        export_yaml(yaml_file, yaml_data)

    def _write_text_results(self):
        """Write the text output of show command to a text file"""

        self._write_evidence(self._show_cmds, self._show_cmd_txts, "Verification")

    def _write_evidence(self, cmds, cmds_outputs, file_substring):
        """Write the cmds and their outputs to the file

        Args:
            cmds (dict): dictionary of dut names and show commands executed on that dut
            cmds_outputs (dict): dictionary of dut names and outputs of show commands
            file_substring (str): Type of file
        """

        report_dir = self.report_dir
        test_id = self.test_parameters["test_id"]
        test_case = self.test_parameters["name"]

        # write evidence for cmds if any
        for dut_name, dut_cmds in cmds.items():
            text_file = (
                f"{report_dir}/TEST RESULTS/{test_id} {test_case}/"
                f"{test_id} {dut_name} {file_substring}.txt"
            )
            text_data = {}
            index = 1

            for command, text in zip(dut_cmds, cmds_outputs[dut_name]):
                text_data[str(index) + ". " + dut_name + "# " + command] = "\n\n" + text
                index += 1

            if text_data:
                export_text(text_file, text_data, self.dut_name)
            else:
                logging.debug(
                    f"No cfg command output to display for test id {test_id} test case {test_case}"
                )

    def _get_parameters(self, tests_parameters, test_suite, test_case):
        """Return test parameters for a test case

        Args:
            tests_parameters (dict): Abstraction of testing parameters
            test_suite (str): name of the test suite
            test_case (str): name of the test case

        Returns:
            case_parameters (list): test parameters for a test case
        """
        if not test_case:
            test_case = inspect.stack()[1][3]

            logging.info(f"Setting testcase name to {test_case}")

        logging.info("Identify test case and return parameters")

        test_suite = test_suite.split("/")[-1]

        logging.debug(f"Return testcases for Test Suite: {test_suite}")

        suite_parameters = [
            copy.deepcopy(param)
            for param in tests_parameters["test_suites"]
            if param["name"] == test_suite
        ]

        logging.debug(f"Suite_parameters: {suite_parameters}")

        logging.info(f"Returning parameters for Test Case: {test_case}")

        case_parameters = [
            copy.deepcopy(param)
            for param in suite_parameters[0]["testcases"]
            if param["name"] == test_case
        ]

        logging.debug(f"Case_parameters: {case_parameters[0]}")

        case_parameters[0]["test_suite"] = test_suite

        return case_parameters[0]

    def generate_report(self, dut_name, output):
        """Utility to generate report

        Args:
          dut_name (str): name of the device
        """
        logging.debug(f"Output on device {dut_name} after SSH connection is: {output}")

        self.test_parameters["comment"] = self.comment
        self.test_parameters["test_result"] = self.test_result
        self.test_parameters["output_msg"] = self.output_msg
        self.test_parameters["actual_output"] = self.actual_output
        self.test_parameters["expected_output"] = self.expected_output
        self.test_parameters["dut"] = self.dut_name
        self.test_parameters["show_cmd"] = self.show_cmd
        self.test_parameters["test_id"] = self.test_id
        self.test_parameters["show_cmd_txts"] = self._show_cmd_txts
        self.test_parameters["test_steps"] = self.test_steps
        self.test_parameters["show_cmds"] = self._show_cmds
        self.test_parameters["skip"] = self.skip

        if str(self.show_cmd_txt):
            self.test_parameters["show_cmd"] += ":\n\n" + self.show_cmd_txt

        self.test_parameters["test_id"] = self.test_id
        self.test_parameters["fail_or_skip_reason"] = ""

        if not self.test_parameters["test_result"]:
            self.test_parameters["fail_or_skip_reason"] = self.output_msg

        self._html_report()
        self._write_results()
        self._write_text_results()

    def _html_report(self):
        """Print to standard output for HTML reporting"""

        print("\nOUTPUT MESSAGES:")
        print("================")
        print(f"{self.output_msg}\n{self.comment}")

        print("\nEXPECTED OUTPUT:")
        print("================")
        pprint.pprint(self.expected_output)

        print("\n\nACTUAL OUTPUT:")
        print("==============")
        pprint.pprint(self.actual_output)

        print("\n\nSHOW OUTPUT COLLECTED IN TEST CASE:")
        print("===================================")

        for dut_name, _show_cmds in self._show_cmds.items():
            index = 1
            for command, text in zip(_show_cmds, self._show_cmd_txts[dut_name]):
                print(f"{index}. {dut_name}# {command}\n\n{text}")
                index += 1

    def parse_test_steps(self, func):
        """Returns a list of all the test steps in the given function.
        Inspects functions and finds statements with TS: and organizes
        them into a list.

        Args:
          func (obj): function reference with body to inspect for test steps
        """

        # Extracting lines from the function
        comments = []
        lines, _ = inspect.getsourcelines(func)

        # converting list of strings into a single string
        content = " ".join([str(elem) for elem in lines])

        # Pattern to match to extract TS
        pattern = re.compile('(TS:.*?)(?:"""|Args:)', re.DOTALL)

        # Find all matches to pattern
        comments = pattern.findall(content)

        # Format each item in list
        comments = [re.sub(r"\n\s+", " ", x) for x in comments]

        if not comments:
            comments.append("N/a no Test Steps found")

        for step in comments:
            # Add Test steps to list to be added to file
            self.test_steps.append(step.lstrip("TS:"))

        logging.info(f"These are test steps {self.test_steps}")

    def set_evidence_default(self, dut_name):
        """Initializes evidence values for neighbor duts since
        init only initializes for primary dut

        Args:
            dut_name (str): Name of the dut
        """

        self._show_cmd_txts.setdefault(dut_name, [])
        self._show_cmds.setdefault(dut_name, [])
        self.show_cmd_txts.setdefault(dut_name, [])

    def get_ssh_connection(self, dut):
        """Return the ssh connection if it exists otherwise initialise
        a new ssh connection

        Args:
            dut (dict): device whose ssh connection should be returned

        Returns:
            conn (netmiko connection): ssh connection for the device"""

        if "ssh_conn" not in dut:
            netmiko_conn = device_interface.NetmikoConn()
            netmiko_conn.set_up_conn(dut)
            dut["ssh_conn"] = netmiko_conn
            dut["connection"] = netmiko_conn

        return dut["ssh_conn"]

    def get_eapi_connection(self, dut):
        """Return the eapi connection if it exists otherwise initialise
        a new eapi connection

        Args:
            dut (dict): device whose eapi connection should be returned

        Returns:
            conn (paramiko connection): eapi connection for the device"""

        if "eapi_conn" not in dut:
            pyeapi_conn = device_interface.PyeapiConn()
            pyeapi_conn.set_up_conn(dut)
            dut["eapi_conn"] = pyeapi_conn
            dut["connection"] = pyeapi_conn

        return dut["eapi_conn"]

    def get_new_conn(self, dut, conn_type, timeout):
        """Returns a new connection to the dut of type 'conn_type'
        with read timeout set to timeout

        Args:
            dut (dict): the device to get the connection to
            conn_type (pyeapi/netmiko conn): eapi or ssh
            timeout (int): Read time out for the connection

        Returns:
            conn (pyeapi/netmiko): a new eapi or ssh connection to dut
        """
        device_data = {}
        device_data["transport"] = dut["transport"]
        device_data["mgmt_ip"] = dut["mgmt_ip"]
        device_data["username"] = dut["username"]
        device_data["password"] = dut["password"]
        device_data["enable_pwd"] = dut.get("enable_pwd", "")
        device_data["timeout"] = timeout
        device_data["name"] = dut["name"]
        if dut.get("session_log"):
            device_data["session_log"] = dut["session_log"]
        if conn_type == "eapi":
            logging.info(f"Creating new eapi connection to {dut['name']}")
            pyeapi_conn = device_interface.PyeapiConn()
            pyeapi_conn.set_up_conn(device_data)
            return pyeapi_conn

        if conn_type == "ssh":
            logging.info(f"Creating new ssh connection to {dut['name']}")
            netmiko_conn = device_interface.NetmikoConn()
            netmiko_conn.set_up_conn(device_data)
            return netmiko_conn

        raise ValueError(f"conn_type [{conn_type}] not supported")

    def run_cfg_cmds(self, cfg_cmds, dut=None, conn_type="eapi", timeout=0, new_conn=False):
        """A wrapper which runs the configuration cmds
        if no dut is passed then cmds are run on TestOps dut object,
        if conn_type is eapi then pyeapi is used to connect to dut,
        if conn_type is ssh then netmiko is used to connect to dut,
        if timeout is non-zero then a new connection is created with new timeout,
        if new_conn is True a new connection to dut is created.

        Args:
          cfg_cmds (list): list of configuration cmds to run
          dut (dict): device on which cfg_cmds have to run
          conn_type (pyeapi/netmiko): connection type to dut - either pyeapi or netmiko
          timeout (int): read timeout for dut connection
          new_conn (boolean): whether to get a new conn to dut

        Returns:
            obj (dict): A dict object that includes the response for each command
        """

        return self._run_and_record_cmds(
            encoding="text",
            cmd_type="cfg",
            cmds=cfg_cmds,
            dut=dut,
            conn_type=conn_type,
            timeout=timeout,
            new_conn=new_conn,
        )

    def run_show_cmds(
        self,
        show_cmds,
        dut=None,
        encoding="json",
        conn_type="eapi",
        timeout=0,
        new_conn=False,
        hidden_cmd=False,
    ):
        """A wrapper which runs the 'show_cmds'
        conn_type determines how the cmds are being run
        if conn_type is eapi then pyeapi is used on specified dut,
        if conn_type is ssh then netmiko connection in dut object is used
        if no dut is passed then cmds are run on TestOps dut object.
        It returns the output of these 'show_cmds' in the encoding requested.
        Also it checks show_clock_flag
        to see if 'show_clock' cmd needs to be run. It stores the text output for
        'show_cmds' list in 'show_cmds_txt' list for the specific dut.
        Also 'show_cmds' list is appended to object's 'show_cmds' list.
        If timeout is non-zero then a new connection is created with new timeout.
        If new_conn is set to True then new connection is created.

        Args:
          show_cmds (list): list of show commands to be run
          dut (dict): the device to run the show command on
          encoding (str): json or text, with json being default
          conn_type (pyeapi/netmiko): eapi or ssh, with eapi being default
          timeout (int): timeout to be used for connection to DUT
          new_conn (boolean): whether or not to create a new conn to DUT

        Returns:
            obj (dict): A dict object that includes the response for each command along
                        with the encoding
        """

        return self._run_and_record_cmds(
            encoding=encoding,
            cmd_type="show",
            cmds=show_cmds,
            dut=dut,
            conn_type=conn_type,
            timeout=timeout,
            new_conn=new_conn,
            hidden_cmd=hidden_cmd,
        )

    def _run_and_record_cmds(
        self,
        cmds,
        conn_type,
        timeout,
        new_conn,
        encoding="json",
        cmd_type="show",
        dut=None,
        hidden_cmd=False,
    ):
        """_run_and_record_cmds runs both config and show cmds and records the output
        of these commands

        Args:
            cmds (list): list of cfg/show cmds to run
            conn_type (pyeapi/netmiko conn): eapi or ssh
            timeout (int): timeout to be used for connection to DUT, if non-zero timeout is
                            specified then a new connection is created
            new_conn (boolean): whether or not to create a new connection to DUT
            encoding (str): json or text, with json being default
            cmd_type (str): type of cmd to run - "show" or "cfg" with "show" being default
            dut (dict): the device to run the cmds on

        Returns:
            obj (dict): A dict object that includes the response for each command
        """

        # if dut is not passed, use this object's dut
        if dut is None:
            dut = self.dut

        if timeout == 0:
            # if timeout is zero, then use existing connections
            if conn_type == "eapi":
                conn = self.get_eapi_connection(dut)
            elif conn_type == "ssh":
                conn = self.get_ssh_connection(dut)
            else:
                raise ValueError(f"conn_type [{conn_type}] not supported")
        elif timeout > 0 or new_conn:
            # if timeout is non-zero or user wants a new connection
            # get the new connection
            conn = self.get_new_conn(dut, conn_type, timeout)

        dut_name = dut["name"]

        # initializing evidence values for other duts since
        # init only initializes for primary dut

        self.set_evidence_default(dut_name)

        # first run show clock if flag is set
        if self.show_clock_flag:
            show_clock_cmds = ["show clock"]
            # run the show_clock_cmds
            try:
                show_clock_op = conn.enable(show_clock_cmds, "text")
            except BaseException as e:
                # add the show clock cmd to _show_cmds evidence list
                for cmd in show_clock_cmds:
                    self._show_cmds[dut_name].append(cmd)
                # add the exception result to _show_cmd_txts evidence output list
                self._show_cmd_txts[dut_name].append(str(e))
                raise e

            # add the show_clock_cmds to _show_cmds list
            # also add the o/p of show_clock_cmds to _show_cmd_txts list
            for result_dict in show_clock_op:
                self._show_cmds[dut_name].append(result_dict["command"])
                self._show_cmd_txts[dut_name].append(result_dict["result"]["output"])

        # then run commands
        try:
            if cmd_type == "show":
                # see if hidden cmd, cmds might be jinja2 template
                # render the cmds using dut object
                run_cmds = cmds
                if hidden_cmd:
                    run_cmds = render_cmds(dut, cmds)
                # if encoding is json run the commands, store the results
                if encoding == "json":
                    json_results = conn.enable(run_cmds, strict=True)
                # also run the commands in text mode
                txt_results = conn.enable(run_cmds, strict=True, encoding="text")
            else:
                # run the config cmd
                txt_results = conn.config(cmds)
        except BaseException as e:  # pylint: disable=broad-except
            logging.error(f"Following cmds {cmds} generated exception {str(e)}")
            # add the cmds to _show_cmds cmds list
            # add the exception result for all the cmds in cmds list
            for cmd in cmds:
                self._show_cmds[dut_name].append(cmd)
                if hidden_cmd:
                    self._show_cmd_txts[dut_name].append(f"{cmd} failed")
                    msg = f"{cmd} failed to run. See logs for more details"
                    raise EapiError(message=msg) from e
                if not hidden_cmd:
                    self._show_cmd_txts[dut_name].append(str(e))
                    raise e

        # add the cmds to _show_cmds list
        for cmd in cmds:
            self._show_cmds[dut_name].append(cmd)

        # also add the text o/p of cmds to _show_cmd_txts cmd output list
        if cmd_type == "cfg" and conn_type == "ssh":
            for cmd in cmds:
                self._show_cmd_txts[dut_name].append(txt_results)
        else:
            for result_dict in txt_results:
                result = result_dict.get("result", {"output": ""})
                self._show_cmd_txts[dut_name].append(result["output"])

        if cmd_type == "show" and encoding == "json":
            return json_results

        return txt_results

    def transfer_file(self, src_file, dest_file, file_system, operation, dut=None, sftp=False):
        """Transfers filename to/from the the dut depending
        on the operation mentioned.

        Args:
            dut (dict): device to/from which file needs to be transferred
            src_file (str): full filename of src file
            dest_file (str): full filename of dest file
            operation (str): 'get' or 'put'
            sftp (boolean): whether to use sftp transport or not

        Returns:
            result (dict): boolean values for file_exists, file_transferred and file_verified
        """

        if dut is None:
            dut = self.dut

        dut_name = dut["name"]

        if operation not in ("get", "put"):
            raise ValueError(f"operation [{operation}] not supported")

        new_dut = dut.copy()
        session_log = (
            f"netmiko-logs/file_transfer_{new_dut['name']}-{time.strftime('%Y%m%d-%H%M%S')}.log"
        )
        new_dut["session_log"] = session_log
        conn = self.get_new_conn(new_dut, conn_type="ssh", timeout=60)

        # first run show clock if flag is set
        if self.show_clock_flag:
            show_clock_cmds = ["show clock"]
            # run the show_clock_cmds
            try:
                show_clock_op = conn.enable(show_clock_cmds, "text")
            except BaseException as e:
                # add the show clock cmd to _show_cmds
                for cmd in show_clock_cmds:
                    self._show_cmds[dut_name].append(cmd)
                    # add the exception result to _show_cmds_txts
                    self._show_cmd_txts[dut_name].append(str(e))
                raise e

            # add the show_clock_cmds to internal cmds list
            # also add the o/p of show_clock_cmds to external cmd output list
            for result_dict in show_clock_op:
                self._show_cmds[dut_name].append(result_dict["command"])
                self._show_cmd_txts[dut_name].append(result_dict["result"]["output"])

        if sftp:
            cmd_str = "sftp"
        else:
            cmd_str = "scp"

        # form request for evidence gathering
        transfer_request = f"{cmd_str} src_file: {src_file} dest_file: {dest_file} op: {operation}"

        # transfer file
        try:
            result = conn.transfer_file(src_file, dest_file, file_system, operation, sftp)
        except BaseException as e:
            self._show_cmds[new_dut["name"]].append(transfer_request)
            self._show_cmd_txts[new_dut["name"]].append(str(e))
            raise e

        self._show_cmds[new_dut["name"]].append(transfer_request)
        # open session log and copy over the evidence
        # hide the username from the evidence collection
        with open(session_log, "r", encoding="utf-8") as file:
            self._show_cmd_txts[new_dut["name"]].append(
                file.read().replace(new_dut["username"], "XXXXX")
            )

        try:
            os.remove(session_log)
        except OSError:
            pass
        return result

    def setup_and_run_traffic(self, traffic_generator_type, configuration_file):
        """Module to call respective traffic generator based on the type of
        traffic generator being used in the test case

        Args:
            traffic_generator_type (str): type of the traffic generator being used
            configuration_file (.ixcng file): traffic profile file to pass to the traffic generator
        """

        if traffic_generator_type == "ixia":
            self.setup_ixia(configuration_file)

    def setup_ixia(self, ixia_configuration):
        """Module to authenticate into Ixia Web Api, configure a session
        with passed in configuration file, generate traffic and return
        traffic and flow stats to validate test criteria

        Args:
            ixia_configuration (str): path of ixia config file"""

        ixia_traffic_item_stats = []
        self.traffic_item_stats = []
        ixia_flow_stats = []
        self.flow_stats = []
        ix_network = None
        session = None

        try:
            # Module 1 : Authentication: Connect to the IxNetwork API Server

            session, ix_network = ixia_interface.authenticate()

            # Module 2 : Configuration

            ix_network = ixia_interface.configure(ix_network, ixia_configuration)

            # Module 3 : Generating traffic

            ix_network = ixia_interface.generate_traffic(ix_network)

            # Get the traffic item and flow statistics

            ixia_traffic_item_stats = StatViewAssistant(ix_network, "Traffic Item Statistics")

            ixia_flow_stats = StatViewAssistant(ix_network, "Flow Statistics")

            # Generate a deep copy of traffic and flow stats to store in tops object

            index = 0
            for traffic_item_stat in ixia_traffic_item_stats.Rows:
                self.traffic_item_stats.append({})
                for column, data in zip(traffic_item_stat.Columns, traffic_item_stat.RawData[0]):
                    self.traffic_item_stats[index].update({column: data})
                index += 1

            index = 0
            for flow_stat in ixia_flow_stats.Rows:
                self.flow_stats.append({})
                for column, data in zip(flow_stat.Columns, flow_stat.RawData[0]):
                    self.flow_stats[index].update({column: data})
                index += 1

        except Exception as exception:  # pylint: disable=W0718
            logging.error(
                f"Exception: Setting up of Ixia errored out due"
                f" to the following reason: {format(exception)}"
            )

        finally:
            logging.info("Checking if there is a session to be cleared")

            if (ix_network and session) is not None:
                ixia_interface.clear_session(ix_network, session)

            else:
                logging.info("No Session to clear")<|MERGE_RESOLUTION|>--- conflicted
+++ resolved
@@ -230,14 +230,6 @@
 
     if not workers:
         print(
-<<<<<<< HEAD
-            "\x1b[31mNo valid duts to run tests on, hence exiting Vane.\n"
-            "Look at the logs for further details \x1b[0m"
-        )
-        sys.exit(1)
-
-    logging.debug(f"Duts login info: {reachable_duts} and create {workers} workers")
-=======
             "\x1b[31mNo valid DUTs to run tests on, hence exiting Vane.\n"
             "If you are running on/via a CVP instance ensure your DUTs are"
             " not in the undefined container.\n"
@@ -245,8 +237,7 @@
         )
         sys.exit(1)
 
-    logging.debug(f"Duts login info: {duts} and create {workers} workers")
->>>>>>> d7d6a48b
+    logging.debug(f"Duts login info: {reachable_duts} and create {workers} workers")
     logging.debug(f"Passing the following show commands to workers: {show_cmds}")
 
     logging.info("Starting the execution of show commands for Vane cache")
