#!/usr/bin/env python3
#
# Copyright (c) 2019, Arista Networks EOS+
# All rights reserved.
#
# Redistribution and use in source and binary forms, with or without
# modification, are permitted provided that the following conditions are met:
#
# * Redistributions of source code must retain the above copyright notice, this
#   list of conditions and the following disclaimer.
#
# * Redistributions in binary form must reproduce the above copyright notice,
#   this list of conditions and the following disclaimer in the documentation
#   and/or other materials provided with the distribution.
#
# * Neither the name of the Arista nor the names of its
#   contributors may be used to endorse or promote products derived from
#   this software without specific prior written permission.
#
# THIS SOFTWARE IS PROVIDED BY THE COPYRIGHT HOLDERS AND CONTRIBUTORS "AS IS"
# AND ANY EXPRESS OR IMPLIED WARRANTIES, INCLUDING, BUT NOT LIMITED TO, THE
# IMPLIED WARRANTIES OF MERCHANTABILITY AND FITNESS FOR A PARTICULAR PURPOSE ARE
# DISCLAIMED. IN NO EVENT SHALL THE COPYRIGHT HOLDER OR CONTRIBUTORS BE LIABLE
# FOR ANY DIRECT, INDIRECT, INCIDENTAL, SPECIAL, EXEMPLARY, OR CONSEQUENTIAL
# DAMAGES (INCLUDING, BUT NOT LIMITED TO, PROCUREMENT OF SUBSTITUTE GOODS OR
# SERVICES; LOSS OF USE, DATA, OR PROFITS; OR BUSINESS INTERRUPTION) HOWEVER
# CAUSED AND ON ANY THEORY OF LIABILITY, WHETHER IN CONTRACT, STRICT LIABILITY,
# OR TORT (INCLUDING NEGLIGENCE OR OTHERWISE) ARISING IN ANY WAY OUT OF THE USE
# OF THIS SOFTWARE, EVEN IF ADVISED OF THE POSSIBILITY OF SUCH DAMAGE.
#

"""Utilities for using PyTest in network testing"""

import copy
import concurrent.futures
import time
import fcntl
import sys
import logging
import os
import inspect
import subprocess
import re
import yaml
from vane import config, device_interface


FORMAT = "[%(asctime)s %(filename)s->%(funcName)s():%(lineno)s]%(levelname)s: %(message)s"
logging.basicConfig(
    level=logging.INFO,
    filename="vane.log",
    filemode="w",
    format=FORMAT,
)

default_eos_conn = "eapi"


def filter_duts(duts, criteria="", dut_filter=""):
    """Filter duts based on a user provided criteria and a filter

    Args:
        duts (dict): Full global duts dictionary
        criteria (str, optional): Type of filtering required.  Valid options
        are: name, role, regex, or names. Defaults to "".
        dut_filter (str, optional): Filter for DUTs. Defaults to "".

    Returns:
        dict: Filtered subset of global dictionary
    """

    logging.info(f"Filter: {dut_filter} by criteria: {criteria}")

    if criteria == "roles":
        subset_duts, dut_names = [], []
        for role in dut_filter:
            subset_duts = subset_duts + [
                dut for dut in duts if role == dut["role"]
            ]
            dut_names = dut_names + [
                dut["name"] for dut in duts if role == dut["role"]
            ]
    elif criteria == "names":
        subset_duts, dut_names = [], []
        for name in dut_filter:
            subset_duts = subset_duts + [
                dut for dut in duts if name == dut["name"]
            ]
            dut_names = dut_names + [
                dut["name"] for dut in duts if name == dut["name"]
            ]
    elif criteria == "regex":
        subset_duts = [dut for dut in duts if re.match(dut_filter, dut["name"])]
        dut_names = [
            dut["name"] for dut in duts if re.match(dut_filter, dut["name"])
        ]
    else:
        subset_duts = duts
        dut_names = [dut["name"] for dut in duts]

    return subset_duts, dut_names


def parametrize_duts(test_fname, test_defs, dut_objs):
    """Use a filter to create input variables for PyTest parametrize

    Args:
        test_fname (str): Test suite path and file name
        test_defs (dict): Dictionary with global test definitions
        dut_objs (dict): Full global dictionary duts dictionary

    Returns:
        dict: Dictionary with variables PyTest parametrize for each test case.
    """

    logging.info("Discover test suite name")
    testsuite = test_fname.split("/")[-1]

    logging.info(f"Filter test definitions by test suite name: {testsuite}")
    subset_def = [
        defs for defs in test_defs["test_suites"] if testsuite in defs["name"]
    ]
    testcases = subset_def[0]["testcases"]

    logging.info("unpack testcases by defining dut and criteria")
    dut_parameters = {}

    for testcase in testcases:
        if "name" in testcase:
            testname = testcase["name"]

            if "criteria" in testcase:
                criteria = testcase["criteria"]
            else:
                criteria = ""

            if "filter" in testcase:
                dut_filter = testcase["filter"]
            else:
                dut_filter = ""

            duts, ids = filter_duts(dut_objs, criteria, dut_filter)

            logging.info("create dut parameters.  \nDuts: {duts} \nIds: {ids}")
            dut_parameters[testname] = {}
            dut_parameters[testname]["duts"] = duts
            dut_parameters[testname]["ids"] = ids

    return dut_parameters

def parametrize_inputs(test_fname, parameter_name, test_defs, dut_objs):
    """Use a filter to create input variables for PyTest parametrize

    Args:
        test_fname (str): Test suite path and file name
        parameter_name(str): Name of parameter whose values need to be picked
        test_defs (dict): Dictionary with global test definitions
        dut_objs (dict): Full global dictionary duts dictionary

    Returns:
        dict: Dictionary with variables PyTest parametrize for each test case.
    """

    logging.info("Discover test suite name")
    testsuite = test_fname.split("/")[-1]

    logging.info(f"Filter test definitions by test suite name: {testsuite}")
    subset_def = [
        defs for defs in test_defs["test_suites"] if testsuite in defs["name"]
    ]
    testcases = subset_def[0]["testcases"]

    logging.info("""For each testcase in this testsuite,
            pack up the value and ids for parameter_name""")
    input_parameters = {}

    for testcase in testcases:
        if "name" in testcase:
            testname = testcase["name"]

            if parameter_name in testcase:
                parameter_data = testcase[parameter_name]
            else:
                parameter_data = []

            input_parameters[testname] = {}
            input_parameters[testname]["data"] = [elem["data"] for elem in parameter_data]
            input_parameters[testname]["ids"] = [elem["id"] for elem in parameter_data]

    return input_parameters


def init_show_log(test_parameters):
    """Open log file for logging test show commands

    Args:
        test_parameters (dict): Abstraction of testing parameters
    """

    logging.info("Open log file for logging test show commands")

    if "parameters" in test_parameters:
        parameters_ptr = test_parameters["parameters"]
        if "show_log" in parameters_ptr:
            log_file = parameters_ptr["show_log"]
        else:
            print(">>>  ERROR IN DEFINITIONS FILE")
            logging.error("NO SHOW_LOG CONFIGURED IN TEST DEFs")
            logging.error("EXITING TEST RUNNER")
            sys.exit(1)
    else:
        logging.error("NO PARAMETERS CONFIGURED IN TEST DEFs")
        logging.error("EXITING TEST RUNNER")
        sys.exit(1)

    logging.info(f"Opening {log_file} for write")
    try:
        with open(log_file, "w"):
            logging.info(f"Opened {log_file} for write")
    except BaseException as error:
        print(f">>>  ERROR OPENING LOG FILE: {error}")
        logging.error(f"ERROR OPENING LOG FILE: {error}")
        logging.error("EXITING TEST RUNNER")
        sys.exit(1)


def setup_import_yaml(yaml_file):
    """Import YAML file as python data structure
    Also remove lines starting from #
    Args:
        yaml_file (str): Name of YAML file

    Returns:
        yaml_data (dict): YAML data structure
    """

    logging.info(f"Opening {yaml_file} for read")
    temp_file = yaml_file.split(".")[0]+"_temp."+yaml_file.split(".")[1]
    try:
        # need to read the setup yaml file and filter out comments
        # here a line is copied to temp file if it does not start with #
        with open(yaml_file, "r") as input_yaml:
            with open(temp_file, "w") as temp_yaml:
                for line in input_yaml.readlines():
                    if not (line.strip().startswith('#')):
                        temp_yaml.write(line)
            temp_yaml.close()

        # temp file is now used to load yaml
        with open(temp_file, "r") as temp_yaml:
            try:
                yaml_data = yaml.safe_load(temp_yaml)
                logging.info(f"Inputed the following yaml: " f"{yaml_data}")
                # closing the temp_file
                temp_yaml.close()
                # removing the temp_file
                os.remove(temp_file)
                return yaml_data
            except yaml.YAMLError as err:
                print(">>> ERROR IN YAML FILE")
                logging.error(f"ERROR IN YAML FILE: {err}")
                logging.error("EXITING TEST RUNNER")
                # closing the temp_file
                temp_yaml.close()
                # removing the temp_file
                os.remove(temp_file)
                sys.exit(1)
    except OSError as err:
        print(f">>> {yaml_file} YAML FILE MISSING")
        logging.error(f"ERROR YAML FILE: {yaml_file} NOT " f"FOUND. {err}")
        logging.error("EXITING TEST RUNNER")
        sys.exit(1)
    sys.exit(1)

def import_yaml(yaml_file):
    """Import YAML file as python data structure
    Args:
        yaml_file (str): Name of YAML file

    Returns:
        yaml_data (dict): YAML data structure
    """

    logging.info(f"Opening {yaml_file} for read")
    try:
        with open(yaml_file, "r") as input_yaml:
            try:
                yaml_data = yaml.safe_load(input_yaml)
                logging.info(f"Inputed the following yaml: " + f"{yaml_data}")
                return yaml_data
            except yaml.YAMLError as err:
                print(">>> ERROR IN YAML FILE")
                logging.error(f"ERROR IN YAML FILE: {err}")
                logging.error("EXITING TEST RUNNER")
                sys.exit(1)
    except OSError as err:
        print(f">>> {yaml_file} YAML FILE MISSING")
        logging.error(f"ERROR YAML FILE: {yaml_file} NOT " + f"FOUND. {err}")
        logging.error("EXITING TEST RUNNER")
        sys.exit(1)
    sys.exit(1)


def return_dut_list(test_parameters):
    """test_parameters to create a duts_list for a list of ids
    that will identify individual test runs

    Args:
        test_parameters (dict): Abstraction of testing parameters

    Returns:
        duts (list): List of DUT hostnames
    """

    logging.info("Creating a list of duts from test defintions")
    if "duts" in test_parameters:
        logging.info("Duts configured in test defintions")
        duts = [dut["name"] for dut in test_parameters["duts"]]
    else:
        print(">>> NO DUTS CONFIGURED")
        logging.error("NO DUTS CONFIGURED")
        logging.error("EXITING TEST RUNNER")
        sys.exit(1)

    logging.info(f"Returning duts: {duts}")
    return duts


def init_duts(show_cmds, test_parameters, test_duts):
    """Use PS LLD spreadsheet to find interesting duts and then execute
    inputted show commands on each dut.  Return structured data of
    dut's output data, hostname, and connection.  Using threading to
    make method more efficent.

    Args:
      show_cmds (str): list of interesting show commands
      test_parameters (dict): Abstraction of testing parameters
      test_suite (str): test suite name

    return:
      duts (dict): structured data of duts output data, hostname, and
                   connection
    """

    logging.info(
        "Finding DUTs and then execute inputted show commands "
        "on each dut.  Return structured data of DUTs output "
        "data, hostname, and connection."
    )
    duts = login_duts(test_parameters, test_duts)
    workers = len(duts)
    logging.info(f"Duts login info: {duts} and create {workers} workers")
    logging.info(
        f"Passing the following show commands to workers: {show_cmds}")

    with concurrent.futures.ThreadPoolExecutor(max_workers=workers) as executor:
        {
            executor.submit(dut_worker, dut, show_cmds, test_duts): dut
            for dut in duts
        }

    logging.info(f"Return duts data structure: {duts}")
    return duts


def login_duts(test_parameters, test_duts):
    """Use eapi to connect to Arista switches for testing

    Args:
      test_parameters (dict): Abstraction of testing parameters

    return:
      logins (list): List of dictionaries with connection and name
                     of DUTs
    """

    logging.info("Using eapi to connect to Arista switches for testing")
    duts = test_duts["duts"]
    logins = []
    eapi_file = test_parameters["parameters"]["eapi_file"]
    for dut in duts:
        name = dut["name"]
        login_index = len(logins)
        logins.append({})
        login_ptr = logins[login_index]
        logging.info(f"Connecting to switch: {name} using parameters: {dut}")
        eos_conn = test_parameters["parameters"].get("eos_conn", default_eos_conn)
        netmiko_conn = device_interface.NetmikoConn()
        netmiko_conn.set_conn_params(eapi_file)
        netmiko_conn.set_up_conn(name)
        login_ptr["ssh_conn"] = netmiko_conn
        if eos_conn == 'eapi':
            pyeapi_conn = device_interface.PyeapiConn()
            pyeapi_conn.set_conn_params(eapi_file)
            pyeapi_conn.set_up_conn(name)
            login_ptr["connection"] = pyeapi_conn
        elif eos_conn == 'ssh':
            login_ptr["connection"] = netmiko_conn
        else:
            raise ValueError("Invalid EOS conn type [%s] specified" % eos_conn)
        login_ptr["name"] = name
        login_ptr["mgmt_ip"] = dut["mgmt_ip"]
        login_ptr["username"] = dut["username"]
        login_ptr["role"] = dut["role"]
        login_ptr["neighbors"] = dut["neighbors"]
        login_ptr["results_dir"] = test_parameters["parameters"]["results_dir"]
        login_ptr["eapi_file"] = eapi_file

    logging.info(f"Returning duts logins: {logins}")
    return logins


def send_cmds(show_cmds, conn, encoding):
    """Send show commands to duts and recurse on failure

    Args:
        show_cmds (list): List of pre-process commands
        conn (obj): connection
    """

    logging.info("In send_cmds")
    try:
        logging.info(
            f"List of show commands in show_cmds with encoding {encoding}: {show_cmds}"
        )
        if encoding == "json":
            show_cmd_list = conn.run_commands(show_cmds)
        elif encoding == "text":
            show_cmd_list = conn.run_commands(show_cmds, encoding="text")
        logging.info(
            f"ran all show cmds with encoding {encoding}: {show_cmds}")

    except Exception as e:
        logging.error(f"error running all cmds: {e}")
        show_cmds = remove_cmd(e, show_cmds)
        logging.info(f"new show_cmds: {show_cmds}")
        show_cmd_list = send_cmds(show_cmds, conn, encoding)
        show_cmd_list = show_cmd_list[0]

    logging.info(f"return all show cmds: {show_cmd_list}")
    return show_cmd_list, show_cmds


def remove_cmd(e, show_cmds):
    """Remove command that is not supported by pyeapi

    Args:
        e (str): Error string
        show_cmds (list): List of pre-process commands
    """

    logging.info(f"remove_cmd: {e}")
    logging.info(f"remove_cmd show_cmds list: {show_cmds}")
    longest_matching_cmd = ""
    for show_cmd in show_cmds:
        if show_cmd in str(e) and longest_matching_cmd in show_cmd:
            longest_matching_cmd = show_cmd

    """longest_matching_cmd is the one in error string,
    lets bump it out
    """
    if longest_matching_cmd != "":
        cmd_index = show_cmds.index(longest_matching_cmd)
        show_cmds.pop(cmd_index)
        logging.info(f"removed {longest_matching_cmd} because of {e}")

    return show_cmds


def dut_worker(dut, show_cmds, test_parameters):
    """Execute inputted show commands on dut.  Update dut structured data
    with show output.

    Args:
      dut (dict): structured data of a dut output data, hostname, and
      connection test_suite (str): test suite name
    """

    name = dut["name"]
    conn = dut["connection"]
    dut["output"] = {}
    dut["output"]["interface_list"] = return_interfaces(name, test_parameters)

    logging.info(f"Executing show commands on {name}")
    logging.info(f"List of show commands {show_cmds}")
    logging.info(f"Number of show commands {len(show_cmds)}")

    all_cmds_json = show_cmds.copy()
    show_cmd_json_list, show_cmds_json = send_cmds(all_cmds_json, conn, "json")
    logging.info(f"Returned from send_cmds_json {show_cmds_json}")

    all_cmds_txt = show_cmds.copy()
    show_cmd_txt_list, show_cmds_txt = send_cmds(all_cmds_txt, conn, "text")
    logging.info(f"Returned from send_cmds_txt {show_cmds_txt}")

    for show_cmd in show_cmds:
        function_def = f'test_{("_").join(show_cmd.split())}'
        logging.info(
            f"Executing show command: {show_cmd} for test " + f"{function_def}"
        )

        logging.info(f"Adding output of {show_cmd} to duts data structure")
        dut["output"][show_cmd] = {}

        if show_cmd in show_cmds_json:
            cmd_index = show_cmds_json.index(show_cmd)
            logging.info(
                f"found cmd: {show_cmd} at index {cmd_index} of {show_cmds_json}"
            )
            logging.info(
                f"length of cmds: {len(show_cmds_json)} vs length of output {len(show_cmd_json_list)}"
            )
            show_output = show_cmd_json_list[cmd_index]
            dut["output"][show_cmd]["json"] = show_output
            logging.info(
                f"Adding cmd {show_cmd} to dut and data {show_output}")
        else:
            dut["output"][show_cmd]["json"] = ""
            logging.info(f"No json output for {show_cmd}")

        if show_cmd in show_cmds_txt:
            cmd_index = show_cmds_txt.index(show_cmd)
            show_output_txt = show_cmd_txt_list[cmd_index]
            dut["output"][show_cmd]["text"] = show_output_txt["output"]
            logging.warning(
                f"Adding text cmd {show_cmd} to dut and data {show_output_txt}"
            )
        else:
            dut["output"][show_cmd]["text"] = ""
            logging.warning(f"No text output for {show_cmd}")

    logging.info(f"{name} updated with show output {dut}")


def return_show_cmd(show_cmd, dut, test_name, test_parameters):
    """Return model data and text output from show commands and log text output.

    Args:
      show_cmd (str): show command
      dut (dict): Dictionary containing dut name and connection
      test_name (str): test case name

    return:
      show_output (dict): json output of cli command
      show_output (dict): plain-text output of cli command
    """

    logging.info(
        f"Raw Input for return_show_cmd \nshow_cmd: {show_cmd}\ndut: "
        f"{dut} \ntest_name: {test_name} \ntest_parameters: "
        f"{test_parameters}"
    )
    conn = dut["connection"]
    name = dut["name"]
    logging.info(
        "Return model data and text output from show commands and "
        f"log text output for {show_cmd} with connnection {conn}"
    )

    show_output = []
    show_output_text = []
    raw_text = ""
    try:
        show_output = conn.run_commands(show_cmd, encoding="json")
    except Exception as e:
        logging.error(f"Missed on commmand {show_cmd}")
        logging.error(f"Error msg {e}")
        time.sleep(1)
        show_output_text = conn.run_commands(show_cmd, encoding="text")
        logging.error(f"new value of show_output_text  {show_output_text}")
        raw_text = show_output_text[0]["output"]
    logging.info(
        f"Raw text output of {show_cmd} on dut {name}: " + f"{show_output}"
    )

    export_logs(test_name, name, raw_text, test_parameters)

    return show_output, show_output_text


def return_interfaces(hostname, test_parameters):
    """parse test_parameters for interface connections and return them to test

    Args:
        dut_name (str):      hostname of dut
        xlsx_workbook (obj): Abstraction of spreadsheet,

    return:
      interface_list (list): list of interesting interfaces based on
                             PS LLD spreadsheet
    """

    logging.info(
        "Parse test_parameters for interface connections and return "
        "them to test"
    )
    interface_list = []
    duts = test_parameters["duts"]

    for dut in duts:
        dut_name = dut["name"]

        if dut_name == hostname:
            logging.info(f"Discovering interface parameters for: {hostname}")
            neighbors = dut["neighbors"]

            for neighbor in neighbors:
                interface = {}
                logging.info(
                    f"Adding interface parameters: {neighbor} "
                    f"neighbor for: {dut_name}"
                )

                interface["hostname"] = dut_name
                interface["interface_name"] = neighbor["port"]
                interface["z_hostname"] = neighbor["neighborDevice"]
                interface["z_interface_name"] = neighbor["neighborPort"]
                interface["media_type"] = ""
                interface_list.append(interface)

    logging.info(f"Returning interface list: {interface_list}")
    return interface_list


def export_logs(test_name, hostname, output, test_parameters):
    """Open log file for logging test show commands

    Args:
      LOG_FILE (str): path and name of log file
    """

    logging.info("Open log file for logging test show commands")
    show_log = test_parameters["parameters"]["show_log"]

    try:
        logging.info(
            f"Opening file {show_log} and append show output: " + f"{output}"
        )
        with open(show_log, "a") as log_file:
            log_file.write(f"\ntest_suite::{test_name}[{hostname}]:\n{output}")
    except BaseException as error:
        print(f">>>  ERROR OPENING LOG FILE: {error}")
        logging.error(f"ERROR OPENING LOG FILE: {error}")
        logging.error("EXITING TEST RUNNER")
        sys.exit(1)


def get_parameters(tests_parameters, test_suite, test_case=""):
    """Return test parameters for a test case

    Args:
        tests_parameter
    """

    if not test_case:
        test_case = inspect.stack()[1][3]
        logging.info(f"Setting testcase name to {test_case}")

    logging.info("Identify test case and return parameters")
    test_suite = test_suite.split("/")[-1]

    logging.info(f"Return testcases for Test Suite: {test_suite}")
    suite_parameters = [
        param
        for param in tests_parameters["test_suites"]
        if param["name"] == test_suite
    ]
    logging.info(f"Suite_parameters: {suite_parameters}")

    logging.info(f"Return parameters for Test Case: {test_case}")
    case_parameters = [
        param
        for param in suite_parameters[0]["testcases"]
        if param["name"] == test_case
    ]
    logging.info(f"Case_parameters: {case_parameters[0]}")

    case_parameters[0]["test_suite"] = test_suite

    return case_parameters[0]


def verify_show_cmd(show_cmd, dut):
    """Verify if show command was successfully executed on dut

    show_cmd (str): show command
    dut (dict): data structure of dut parameters
    """

    dut_name = dut["name"]
    logging.info(
        f"Verify if show command |{show_cmd}| was successfully "
        f"executed on {dut_name} dut"
    )

    if show_cmd in dut["output"]:
        logging.info(
            f"Verified output for show command |{show_cmd}| on " + f"{dut_name}"
        )
    else:
        logging.critical(
            f"Show command |{show_cmd}| not executed on " + f"{dut_name}"
        )
        assert False


def verify_tacacs(dut):
    """Verify if tacacs servers are configured

    dut (dict): data structure of dut parameters
    """

    dut_name = dut["name"]
    show_cmd = "show tacacs"

    tacacs_bool = True
    tacacs = dut["output"][show_cmd]["json"]["tacacsServers"]
    tacacs_servers = len(tacacs)
    logging.info(
        f"Verify if tacacs server(s) are configured " + f"on {dut_name} dut"
    )

    if tacacs_servers == 0:
        tacacs_bool = False

    logging.info(
        f"{tacacs_servers} tacacs serverws are configured so "
        f"returning {tacacs_bool}"
    )

    return tacacs_bool


def verify_veos(dut):
    """Verify DUT is a VEOS instance

    dut (dict): data structure of dut parameters
    """

    dut_name = dut["name"]
    show_cmd = "show version"

    veos_bool = False
    veos = dut["output"][show_cmd]["json"]["modelName"]
    logging.info(
        f"Verify if {dut_name} DUT is a VEOS instance. " + f"Model is {veos}"
    )

    if veos == "vEOS":
        veos_bool = True
        logging.info(f"{dut_name} is a VEOS instance so returning {veos_bool}")
        logging.info(f"{dut_name} is a VEOS instance so test NOT valid")
    else:
        logging.info(
            f"{dut_name} is not a VEOS instance so returning " + f"{veos_bool}"
        )

    return veos_bool


def generate_interface_list(dut_name, test_definition):
    """test_definition is used to createa a interface_list for active
    DUT interfaces and attributes

    Returns:
        interface_list (list): list of active DUT interfaces and attributes
    """

    dut_hostnames = [dut["name"] for dut in test_definition["duts"]]
    dut_index = dut_hostnames.index(dut_name)
    int_ptr = test_definition["duts"][dut_index]
    interface_list = int_ptr["test_criteria"][0]["criteria"]

    return interface_list


def yaml_io(yaml_file, io_type, yaml_data=None):
    """Write test results to YAML file for post-processing

    Args:
        yaml_file (str): Name of YAML file
        io (str): Read or write to YAML file
    """

    while True:
        try:
            if io_type == "read":
                with open(yaml_file, "r") as yaml_in:
                    fcntl.flock(yaml_in, fcntl.LOCK_EX | fcntl.LOCK_NB)
                    yaml_data = yaml.safe_load(yaml_in)
                    break
            else:
                with open(yaml_file, "w") as yaml_out:
                    yaml.dump(yaml_data, yaml_out, default_flow_style=False)
                    fcntl.flock(yaml_out, fcntl.LOCK_UN)
                    break
        except Exception:
            time.sleep(0.05)

    return yaml_data


def return_show_cmds(test_parameters):
    """Return show commands from the test_defintions

    Args:
        test_parameters (dict): Input DUT test definitions
    """

    show_cmds = []

    logging.info(f"Discover the names of test suites from {test_parameters}")
    test_data = test_parameters["test_suites"]
    test_suites = [param["name"] for param in test_data]

    for test_suite in test_suites:
        test_index = test_suites.index(test_suite)
        test_cases = test_data[test_index]["testcases"]
        logging.info(f"Find show commands in test suite: {test_suite}")

        for test_case in test_cases:
            show_cmd = test_case.get("show_cmd", "")
            if show_cmd:
                logging.info(f"Found show command {show_cmd}")

                if show_cmd not in show_cmds :
                    logging.info(f"Adding Show command {show_cmd}")
                    show_cmds.append(show_cmd)
            else:
                test_show_cmds = test_case.get("show_cmds", [])
                logging.info(f"Found show commands {test_show_cmds}")

                for show_cmd in (show_cmd for show_cmd in test_show_cmds if show_cmd not in show_cmds):
                    logging.info(f"Adding Show commands {show_cmd}")
                    show_cmds.append(show_cmd)


    logging.info(
        "The following show commands are required for test cases: "
        f"{show_cmds}"
    )
    return show_cmds


def return_test_defs(test_parameters):
    """Return show commands from the test_defintions

    Args:
        def_file (test_parameters): Name of definitions file
    """

    test_defs = {"test_suites": []}
    test_dirs = test_parameters["parameters"]["test_dirs"]
    report_dir = test_parameters["parameters"]["report_dir"]
    test_definitions_file = test_parameters["parameters"]["test_definitions"]
    for test_directory in test_dirs:
        tests_info = os.walk(test_directory)
        for dir_path, _, file_names in tests_info:
            for file_name in file_names:
                if file_name == test_definitions_file:
                    file_path = f"{dir_path}/{file_name}"
                    test_def = import_yaml(file_path)
                    for test_suite in test_def:
                        test_suite['dir_path'] = f"{dir_path}"
                    test_defs["test_suites"] += test_def

    export_yaml(report_dir + "/"+ test_definitions_file, test_defs)
    logging.info(
        "Return the following test definitions data strcuture " f"{test_defs}"
    )

    return test_defs


def export_yaml(yaml_file, yaml_data):
    """Export python data structure as a YAML file

    Args:
        yaml_file (str): Name of YAML file
    """

    logging.info(f"Opening {yaml_file} for write")
    try:
        with open(yaml_file, "w") as yaml_out:
            try:
                logging.info(f"Output the following yaml: " + f"{yaml_data}")
                yaml.dump(yaml_data, yaml_out, default_flow_style=False)
            except yaml.YAMLError as err:
                print(">>> ERROR IN YAML FILE")
                logging.error(f"ERROR IN YAML FILE: {err}")
                logging.error("EXITING TEST RUNNER")
                sys.exit(1)
    except OSError as err:
        print(f">>> {yaml_file} YAML FILE MISSING")
        logging.error(f"ERROR YAML FILE: {yaml_file} NOT " + f"FOUND. {err}")
        logging.error("EXITING TEST RUNNER")
        sys.exit(1)


def subprocess_ping(definition_file, dut_name, loopback_ip, repeat_ping):
    """Subprocess to run the continuous ping command
    Args:
        definition_file: definitions.yaml file
        dut_name: data structure of dut parameters
        loopback_ip: loopback ip on device
        repeat_ping: number of pings to flow the traffic

    Returns:
        process: instance of the subprocess
    """
    process = subprocess.Popen(['python',
                                '/'.join(__file__.split("/")[:-1]) + '/test_ping.py',
                                definition_file,
                                dut_name,
                                loopback_ip,
                                repeat_ping],
                               stdout=subprocess.PIPE,
                               universal_newlines=True)
    return process


def generate_duts_file(dut, file, username, password):
    """
    Util function to take in an individual dut and print
    its relevant data to a given file.
    """
    
    dut_dict = {}
    try:
        for data in dut:
            if dut[data]['node_type'] == 'veos':
                dut_dict = [
                    {
                        'mgmt_ip' : dut[data]["ip_addr"],
                        'name' : data,
                        'neighbors': dut[data]['neighbors'],
                        'password' : password,
                        'transport' : 'https',
                        'username' : username,
                        'role' : ''
                    }
                ]
        if dut_dict:
            yaml.dump(dut_dict, file)
    except yaml.YAMLError as err:
        print(f"DUTs creation for {file} failed due to exception {err}")


def create_duts_file(topology_file, inventory_file):
    dut_file = {}
    dut_properties = []
    server_properties = []
    topology_file = import_yaml(topology_file)
    inventory_file = import_yaml(inventory_file)
    try:
        if not topology_file.get("nodes", None):
            inventory_file, topology_file = topology_file, inventory_file
        for node in topology_file["nodes"]:
            name, topology_details = list(node.items())[0]
            if "cvp" in name:
                continue
            if name in inventory_file["all"]["children"]["VEOS"]["hosts"]:
                inventory_details = \
                    inventory_file["all"]["children"]["VEOS"]["hosts"][name]
                dut_properties.append(
                    {"mgmt_ip": inventory_details["ansible_host"],
                     "name": name, "neighbors": topology_details["neighbors"],
                     "password": inventory_details["ansible_ssh_pass"],
                     "transport": "https",
                     'username': inventory_details["ansible_user"],
                     "role": topology_details.get("role", "unknown")})
            elif name in inventory_file["all"]["children"]["GENERIC"]["hosts"]:
                inventory_details = \
                    inventory_file["all"]["children"]["GENERIC"]["hosts"][name]
                server_properties.append(
                    {"mgmt_ip": inventory_details["ansible_host"],
                     "name": name, "neighbors": topology_details["neighbors"],
                     "password": inventory_details["ansible_ssh_pass"],
                     "transport": "https",
                     'username': inventory_details["ansible_user"],
                     "role": topology_details.get("role", "unknown")})
            else:
                continue
        if dut_properties or server_properties:
            dut_file.update({"duts": dut_properties,
                             "servers": server_properties})
            with open(config.DUTS_FILE, "w") as yamlfile:
                yaml.dump(dut_file, yamlfile, sort_keys=False)
                return config.DUTS_FILE
    except Exception as excep:
        logging.error("Error occured while creating DUTs file: %s",
                      str(excep))
        logging.error("EXITING TEST RUNNER")
        print(">>> ERROR While creating duts file")
        sys.exit(1)


class TestOps:
    """Common testcase operations and variables"""

    def __init__(self, tests_definitions, test_suite, dut):
        """Initializes TestOps Object

        Args:
            test_definition (str): YAML representation of NRFU tests
        """

        test_case = inspect.stack()[1][3]
        self.test_case = test_case
        self.test_parameters = self._get_parameters(
            tests_definitions, test_suite, self.test_case
        )

        self.expected_output = self.test_parameters["expected_output"]

        self.dut = dut
        self.dut_name = self.dut["name"]
        self.interface_list = self.dut["output"]["interface_list"]
        self.results_dir = self.dut["results_dir"]
        self.show_cmds = []
        self.show_cmd = ""

        try:
            self.show_cmd = self.test_parameters["show_cmd"]
            if self.show_cmd:
                self.show_cmds.append(self.show_cmd)
        except KeyError:
            self.show_cmds = self.test_parameters["show_cmds"]
            

        self.show_cmd_txts = []
        self.show_cmd_txt = ""
        if len(self.show_cmds) > 0 and self.dut:
            self._verify_show_cmd(self.show_cmds, self.dut)
            if self.show_cmd:
                self.show_cmd_txt = self.dut["output"][self.show_cmd]["text"]
            for show_cmd in self.show_cmds:
                self.show_cmd_txts.append(self.dut["output"][show_cmd]["text"])

        self.comment = ""
        self.output_msg = ""
        self.actual_results = []
        self.expected_results = []
        self.actual_output = ""
        self.test_result = False
        self.test_id = self.test_parameters.get("test_id", None)

    def _verify_show_cmd(self, show_cmds, dut):
        """Verify if show command was successfully executed on dut

        show_cmd (str): show command
        dut (dict): data structure of dut parameters
        """

        dut_name = dut["name"]
        logging.info(
            f"Verify if show command |{show_cmds}| were successfully "
            f"executed on {dut_name} dut"
        )

        for show_cmd in show_cmds:
            if show_cmd and show_cmd in dut["output"]:
                logging.info(
                    f"Verified output for show command |{show_cmd}| on "
                    f"{dut_name}"
                )
            else:
                logging.critical(
                    f"Show command |{show_cmd}| not executed on " + f"{dut_name}"
                )
                assert False

    def post_testcase(self):
        """Do post processing for test case"""

        self.test_parameters["comment"] = self.comment
        self.test_parameters["test_result"] = self.test_result
        self.test_parameters["output_msg"] = self.output_msg
        self.test_parameters["actual_output"] = self.actual_output
        self.test_parameters["expected_output"] = self.expected_output
        self.test_parameters["dut"] = self.dut_name

        self.test_parameters["show_cmd"] = self.show_cmd
<<<<<<< HEAD
        self.test_parameters["test_id"] = self.test_id
        self.test_parameters["show_cmd_txts"] = self.show_cmd_txts
=======
>>>>>>> 539d353f

        if str(self.show_cmd_txt):
            self.test_parameters["show_cmd"] += ":\n\n"+self.show_cmd_txt
        
        self.test_parameters["test_id"] = self.test_id
        self.test_parameters["fail_or_skip_reason"] = ""
        if not self.test_parameters["test_result"]:
            self.test_parameters["fail_or_skip_reason"] = self.output_msg

        self._write_results()

    def _write_results(self):

        logging.info("Preparing to write results")
        test_suite = self.test_parameters["test_suite"]
        test_suite = test_suite.split("/")[-1]
        dut_name = self.test_parameters["dut"]
        test_case = self.test_parameters["name"]
        results_dir = self.results_dir

        yaml_file = f"{results_dir}/result-{test_case}-{dut_name}.yml"
        logging.info(f"Creating results file named {yaml_file}")
        yaml_data = self.test_parameters
        export_yaml(yaml_file, yaml_data)

    def _get_parameters(self, tests_parameters, test_suite, test_case):
        """Return test parameters for a test case

        Args:
            tests_parameter
        """

        if not test_case:
            test_case = inspect.stack()[1][3]
            logging.info(f"Setting testcase name to {test_case}")

        logging.info("Identify test case and return parameters")
        test_suite = test_suite.split("/")[-1]

        logging.info(f"Return testcases for Test Suite: {test_suite}")
        suite_parameters = [
            copy.deepcopy(param)
            for param in tests_parameters["test_suites"]
            if param["name"] == test_suite
        ]
        logging.info(f"Suite_parameters: {suite_parameters}")

        logging.info(f"Return parameters for Test Case: {test_case}")
        case_parameters = [
            copy.deepcopy(param)
            for param in suite_parameters[0]["testcases"]
            if param["name"] == test_case
        ]
        logging.info(f"Case_parameters: {case_parameters[0]}")

        case_parameters[0]["test_suite"] = test_suite

        return case_parameters[0]

    def return_show_cmd(self, show_cmd):
        """Return model data and text output from show commands and log text output.

        Args:
          show_cmd (str): show command
        """

        self.show_cmd = show_cmd
        self.show_output = ""
        self.show_cmd_txt = ""
        result = True
        error = ""
        logging.info(f"Raw Input for return_show_cmd \nshow_cmd: {show_cmd}\n")
        conn = self.dut["connection"]
        name = self.dut["name"]
        logging.info(
            "Return model data and text output from show commands and "
            f"log text output for {show_cmd} with connnection {conn}"
        )

        try:
            show_output_text = conn.run_commands(show_cmd, encoding="text")
            logging.info(
                f"Raw text output of {show_cmd} on dut {name}: "
                f"{self.show_cmd_txt}"
            )
            self.show_cmd_txt = show_output_text[0]["output"]
        except Exception as e:
            logging.info("Error running show command %s: %s" %
                         (show_cmd, str(e)))
            error = str(e)
            result = False

        return result, self.show_output, self.show_cmd_txt, error

    def generate_report(self, dut_name, output):
        """Utility to generate report
        Args:
          dut_name: name of the device
          output: actual output
        """
        self.output_msg = (
            f"\nOn switch |{dut_name}| The actual output is "
            f"|{self.actual_output}%| and the expected output is "
            f"|{self.expected_output}%|"
        )
        print(f"{self.output_msg}\n{self.comment}")

        self.post_testcase()

    def verify_veos(self):
        """Verify DUT is a VEOS instance"""

        show_cmd = "show version"

        veos_bool = False
        veos = self.dut["output"][show_cmd]["json"]["modelName"]
        logging.info(
            f"Verify if {self.dut_name} DUT is a VEOS instance. "
            f"Model is {veos}"
        )

        if veos == "vEOS":
            veos_bool = True
            logging.info(
                f"{self.dut_name} is a VEOS instance so returning {veos_bool}"
            )
        else:
            logging.info(
                f"{self.dut_name} is not a VEOS instance so returning "
                f"{veos_bool}"
            )

        return veos_bool<|MERGE_RESOLUTION|>--- conflicted
+++ resolved
@@ -1081,11 +1081,8 @@
         self.test_parameters["dut"] = self.dut_name
 
         self.test_parameters["show_cmd"] = self.show_cmd
-<<<<<<< HEAD
         self.test_parameters["test_id"] = self.test_id
         self.test_parameters["show_cmd_txts"] = self.show_cmd_txts
-=======
->>>>>>> 539d353f
 
         if str(self.show_cmd_txt):
             self.test_parameters["show_cmd"] += ":\n\n"+self.show_cmd_txt
