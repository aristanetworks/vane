--- conflicted
+++ resolved
@@ -26,11 +26,8 @@
     too-many-nested-blocks,
     too-many-branches,
     too-many-statements,
-<<<<<<< HEAD
     too-many-lines,
-=======
     too-many-arguments,
->>>>>>> 3862efb6
 
 
 [MISCELLANEOUS]
