--- conflicted
+++ resolved
@@ -23,13 +23,8 @@
     logging-not-lazy,
     unnecessary-pass,
     duplicate-code,
-<<<<<<< HEAD
-    pointless-string-statement,
-    attribute-defined-outside-init,
-=======
     too-many-nested-blocks,
     too-many-branches,
->>>>>>> 5fd330b6
     too-many-statements,
 
 
