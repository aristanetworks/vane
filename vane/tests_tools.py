#!/usr/bin/env python3
#
# Copyright (c) 2023, Arista Networks EOS+
# All rights reserved.
#
# Redistribution and use in source and binary forms, with or without
# modification, are permitted provided that the following conditions are met:
#
# * Redistributions of source code must retain the above copyright notice, this
#   list of conditions and the following disclaimer.
#
# * Redistributions in binary form must reproduce the above copyright notice,
#   this list of conditions and the following disclaimer in the documentation
#   and/or other materials provided with the distribution.
#
# * Neither the name of the Arista nor the names of its
#   contributors may be used to endorse or promote products derived from
#   this software without specific prior written permission.
#
# THIS SOFTWARE IS PROVIDED BY THE COPYRIGHT HOLDERS AND CONTRIBUTORS "AS IS"
# AND ANY EXPRESS OR IMPLIED WARRANTIES, INCLUDING, BUT NOT LIMITED TO, THE
# IMPLIED WARRANTIES OF MERCHANTABILITY AND FITNESS FOR A PARTICULAR PURPOSE ARE
# DISCLAIMED. IN NO EVENT SHALL THE COPYRIGHT HOLDER OR CONTRIBUTORS BE LIABLE
# FOR ANY DIRECT, INDIRECT, INCIDENTAL, SPECIAL, EXEMPLARY, OR CONSEQUENTIAL
# DAMAGES (INCLUDING, BUT NOT LIMITED TO, PROCUREMENT OF SUBSTITUTE GOODS OR
# SERVICES; LOSS OF USE, DATA, OR PROFITS; OR BUSINESS INTERRUPTION) HOWEVER
# CAUSED AND ON ANY THEORY OF LIABILITY, WHETHER IN CONTRACT, STRICT LIABILITY,
# OR TORT (INCLUDING NEGLIGENCE OR OTHERWISE) ARISING IN ANY WAY OUT OF THE USE
# OF THIS SOFTWARE, EVEN IF ADVISED OF THE POSSIBILITY OF SUCH DAMAGE.
#
# pylint: disable=too-many-lines

"""This module has the TestOps class which provides an array of different
operations that a test case can perform. It also consists of standalone
functions which provide utility operations while executing test cases. """

import copy
import concurrent.futures
import sys
import os
import time
import inspect
import re
import pprint
import yaml

from jinja2 import Template
from pyeapi.eapilib import EapiError
from ixnetwork_restpy.assistants.statistics.statviewassistant import StatViewAssistant
from vane import config, device_interface, ixia_interface
from vane.vane_logging import logging
from vane.utils import render_cmds


DEFAULT_EOS_CONN = "eapi"


def filter_duts(duts, criteria="", dut_filter=""):
    """Filter duts based on a user provided criteria and a filter

    Args:
        duts (dict): Full global duts dictionary
        criteria (str): Type of filtering required. Valid options
                        are name, role, regex, or names. Defaults to "".
        dut_filter (str): Filter for DUTs. Defaults to "".

    Returns:
        subset_duts (list(dict)): Filtered subset of global dictionary of duts
        dut_names (list(str)): Filtered subset of global dictionary of dut names
    """
    logging.info(f"Filter: {dut_filter} by criteria: {criteria}")

    subset_duts, dut_names = [], []
    if criteria == "roles":
        for role in dut_filter:
            subset_duts = subset_duts + [dut for dut in duts if role == dut["role"]]
            dut_names = dut_names + [dut["name"] for dut in duts if role == dut["role"]]
    elif criteria == "names":
        for name in dut_filter:
            subset_duts = subset_duts + [dut for dut in duts if name == dut["name"]]
            dut_names = dut_names + [dut["name"] for dut in duts if name == dut["name"]]
    elif criteria == "regex":
        subset_duts = [dut for dut in duts if re.match(dut_filter, dut["name"])]
        dut_names = [dut["name"] for dut in duts if re.match(dut_filter, dut["name"])]
    else:
        subset_duts = duts
        dut_names = [dut["name"] for dut in duts]

    return subset_duts, dut_names


def parametrize_duts(test_fname, test_defs, dut_objs):
    """Use a filter to create input variables for PyTest parametrize

    Args:
        test_fname (str): Test suite path and file name
        test_defs (dict): Dictionary with global test definitions
        dut_objs (dict): Full global dictionary duts dictionary

    Returns:
        dut_parameters (dict): Dictionary with variables PyTest parametrize for each test case.
    """
    logging.info("Discover test suite name")

    testsuite = test_fname.split("/")[-1]

    logging.info(f"Filtering test definitions by test suite name: {testsuite}")

    subset_def = [defs for defs in test_defs["test_suites"] if testsuite == defs["name"]]
    testcases = subset_def[0]["testcases"]

    logging.info("Unpack testcases by defining dut and criteria")

    dut_parameters = {}

    for testcase in testcases:
        if "name" in testcase:
            testname = testcase["name"]
            criteria = ""
            dut_filter = ""

            if "criteria" in testcase:
                criteria = testcase["criteria"]
            if "filter" in testcase:
                dut_filter = testcase["filter"]

            duts, ids = filter_duts(dut_objs, criteria, dut_filter)

            logging.debug(f"Creating dut parameters.  \nDuts: {duts} \nIds: {ids}")

            dut_parameters[testname] = {}
            dut_parameters[testname]["duts"] = duts
            dut_parameters[testname]["ids"] = ids

    return dut_parameters


def import_yaml(yaml_file):
    """Import YAML file as python data structure

    Args:
        yaml_file (str): Name of YAML file

    Returns:
        yaml_data (dict): Dictionary containing yaml data
    """
    logging.info(f"Opening {yaml_file} for read")

    try:
        yaml_data = yaml_read(yaml_file)
        if yaml_data is None:
            yaml_data = {}
        return yaml_data
    except OSError as err:
        print(f">>> {yaml_file} YAML FILE MISSING")
        logging.error(f"ERROR YAML FILE: {yaml_file} NOT " + f"FOUND. {err}")
        logging.error("EXITING TEST RUNNER")
        sys.exit(1)


def yaml_read(yaml_file):
    """Return yaml data read from the yaml file

    Args:
        yaml_file (file): Input yaml file to be read

    Returns:
        yaml_data (dict):Yaml data read from the file
    """
    with open(yaml_file, "r", encoding="utf-8") as input_yaml:
        try:
            yaml_data = yaml.safe_load(input_yaml)
            logging.debug(f"Inputted the following yaml: {yaml_data}")
            return yaml_data
        except yaml.YAMLError as err:
            print(">>> ERROR IN YAML FILE")
            logging.error(f"ERROR IN YAML FILE: {err}")
            logging.error("EXITING TEST RUNNER")
            sys.exit(1)


def init_duts(show_cmds, test_parameters, test_duts):
    """Use PS LLD spreadsheet to find interesting duts and then execute
    inputted show commands on each dut.  Return structured data of
    dut's output data, hostname, and connection.  Using threading to
    make method more efficient.

    Args:
      show_cmds (str): list of interesting show commands
      test_parameters (dict): Abstraction of testing parameters
      test_duts (dict): Dictionary of duts

    Returns:
      duts (dict): structured data of duts output data, hostname, and
                   connection
    """
    logging.info(
        "Find DUTs and then execute inputted show commands "
        "on each dut. Return structured data of DUTs output "
        "data, hostname, and connection."
    )

    duts = login_duts(test_parameters, test_duts)
    workers = len(duts)

    logging.debug(f"Duts login info: {duts} and create {workers} workers")
    logging.debug(f"Passing the following show commands to workers: {show_cmds}")

    with concurrent.futures.ThreadPoolExecutor(max_workers=workers) as executor:
        future_object = {
            executor.submit(dut_worker, dut, show_cmds, test_duts): dut for dut in duts
        }

    if future_object:
        logging.debug("Future object generated successfully")

    logging.info("Returning duts data structure")
    logging.debug(f"Return duts data structure: {duts}")

    return duts


def login_duts(test_parameters, test_duts):
    """Use eapi to connect to Arista switches for testing

    Args:
      test_parameters (dict): Abstraction of testing parameters
      test_duts (dict): Dictionary of duts

    Returns:
      logins (list): List of dictionaries with connection and name
                     of DUTs
    """
    logging.info("Using eapi to connect to Arista switches for testing")

    duts = test_duts["duts"]
    logins = []

    network_configs = {}
    if "network_configs" in test_parameters["parameters"]:
        if test_parameters["parameters"]["network_configs"]:
            network_configs = import_yaml(test_parameters["parameters"]["network_configs"])

    for dut in duts:
        name = dut["name"]
        login_index = len(logins)
        logins.append({})
        login_ptr = logins[login_index]

        logging.info(f"Connecting to switch: {name}")

        logging.debug(f"Connecting to switch: {name} using parameters: {dut}")

        eos_conn = test_parameters["parameters"].get("eos_conn", DEFAULT_EOS_CONN)
        netmiko_conn = device_interface.NetmikoConn()
        netmiko_conn.set_up_conn(dut)
        login_ptr["ssh_conn"] = netmiko_conn

        pyeapi_conn = device_interface.PyeapiConn()
        pyeapi_conn.set_up_conn(dut)
        login_ptr["eapi_conn"] = pyeapi_conn

        if eos_conn == "eapi":
            login_ptr["connection"] = pyeapi_conn
        elif eos_conn == "ssh":
            login_ptr["connection"] = netmiko_conn
        else:
            raise ValueError(f"Invalid EOS conn type {eos_conn} specified")

        login_ptr["name"] = name
        login_ptr["mgmt_ip"] = dut["mgmt_ip"]
        login_ptr["username"] = dut["username"]
        login_ptr["password"] = dut["password"]
        login_ptr["role"] = dut["role"]
        login_ptr["neighbors"] = dut["neighbors"]
        login_ptr["transport"] = dut["transport"]
        login_ptr["results_dir"] = test_parameters["parameters"]["results_dir"]
        login_ptr["report_dir"] = test_parameters["parameters"]["report_dir"]

        if name in network_configs:
            login_ptr["network_configs"] = network_configs[name]

    logging.debug(f"Returning duts logins: {logins}")

    return logins


def send_cmds(show_cmds, conn, encoding):
    """Send show commands to duts and recurse on failure

    Args:
        show_cmds (list): List of pre-processed commands
        conn (obj): connection
        encoding (str): encoding type of show commands: either json or text

    Returns:
        show_cmd_list (list): list of show command outputs
        show_cmds (list): list of show commands
    """

    try:
        logging.debug(f"List of show commands in show_cmds with encoding {encoding}: {show_cmds}")

        if encoding == "json":
            show_cmd_list = conn.run_commands(show_cmds)
        elif encoding == "text":
            show_cmd_list = conn.run_commands(show_cmds, encoding="text")

        logging.info("Ran all show commands on dut")
        logging.debug(f"Ran all show cmds with encoding {encoding}: {show_cmds}")

    # pylint: disable-next=broad-exception-caught
    except Exception as err:
        logging.error(f"Error running all cmds: {err}")

        show_cmds = remove_cmd(err, show_cmds)

        logging.debug(f"New show_cmds: {show_cmds}")

        show_cmd_list = send_cmds(show_cmds, conn, encoding)
        show_cmd_list = show_cmd_list[0]

    logging.debug(f"Return all show cmds: {show_cmd_list}")

    return show_cmd_list, show_cmds


def remove_cmd(err, show_cmds):
    """Remove command that is not supported by pyeapi

    Args:
        err (str): Error string
        show_cmds (list): List of pre-processed commands

    Returns:
        show_cmds (list): List of post-processed commands
    """
    logging.debug(f"remove_cmd: {err}")
    logging.debug(f"remove_cmd show_cmds list: {show_cmds}")

    longest_matching_cmd = ""

    for show_cmd in show_cmds:
        if show_cmd in str(err) and longest_matching_cmd in show_cmd:
            longest_matching_cmd = show_cmd

    # longest_matching_cmd is the one in error string, lets bump it out
    if longest_matching_cmd:
        cmd_index = show_cmds.index(longest_matching_cmd)
        show_cmds.pop(cmd_index)

        logging.info(f"Removed {longest_matching_cmd} due to an error")
        logging.debug(f"Removed {longest_matching_cmd} because of {err}")

    return show_cmds


def dut_worker(dut, show_cmds, test_parameters):
    """Execute inputted show commands on dut.  Update dut structured data
    with show output.

    Args:
      dut (dict): structured data of a dut output data, hostname, and
      show_cmds (list): List of show commands
      test_parameters (dict): Abstraction of testing parameters
    """
    name = dut["name"]
    conn = dut["connection"]
    dut["output"] = {}
    dut["output"]["interface_list"] = return_interfaces(name, test_parameters)

    logging.info(f"Executing show commands on {name}")
    logging.debug(f"List of show commands {show_cmds}")

    all_cmds_json = show_cmds.copy()
    show_cmd_json_list, show_cmds_json = send_cmds(all_cmds_json, conn, "json")

    logging.debug(f"Returned from send_cmds_json {show_cmds_json}")

    all_cmds_txt = show_cmds.copy()
    show_cmd_txt_list, show_cmds_txt = send_cmds(all_cmds_txt, conn, "text")

    logging.debug(f"Returned from send_cmds_txt {show_cmds_txt}")

    for show_cmd in show_cmds:
        function_def = f'test_{("_").join(show_cmd.split())}'

        logging.debug(f"Executing show command: {show_cmd} for test {function_def}")
        logging.debug(f"Adding output of {show_cmd} to duts data structure")

        dut["output"][show_cmd] = {}

        if show_cmd in show_cmds_json:
            cmd_index = show_cmds_json.index(show_cmd)

            logging.debug(f"Found cmd: {show_cmd} at index {cmd_index} of {show_cmds_json}")
            logging.debug(
                f"length of cmds: {len(show_cmds_json)} vs length of "
                f"output {len(show_cmd_json_list)}"
            )

            show_output = show_cmd_json_list[cmd_index]
            dut["output"][show_cmd]["json"] = show_output

            logging.debug(f"Adding cmd {show_cmd} to dut and data {show_output}")
        else:
            dut["output"][show_cmd]["json"] = ""

            logging.debug(f"No json output for {show_cmd}")

        if show_cmd in show_cmds_txt:
            cmd_index = show_cmds_txt.index(show_cmd)

            logging.debug(f"Found cmd: {show_cmd} at index {cmd_index} of {show_cmds_txt}")
            logging.debug(
                f"length of cmds: {len(show_cmds_txt)} vs length of "
                f"output {len(show_cmd_txt_list)}"
            )

            show_output_txt = show_cmd_txt_list[cmd_index]["output"]
            dut["output"][show_cmd]["text"] = show_output_txt

            logging.debug(f"Adding cmd {show_cmd} to dut and data {show_output_txt}")

        else:
            dut["output"][show_cmd]["text"] = ""

            logging.debug(f"No text output for {show_cmd}")

    logging.info(f"{name} updated with show output {dut}")


def return_interfaces(hostname, test_parameters):
    """Parse test_parameters for interface connections and return them to test

    Args:
        hostname (str):  hostname of dut
        test_parameters (dict): Abstraction of testing parameters

    Returns:
      interface_list (list): list of interesting interfaces based on
                             PS LLD spreadsheet
    """
    logging.info("Parse test_parameters for interface connections and return them to test")

    interface_list = []
    duts = test_parameters["duts"]

    for dut in duts:
        dut_name = dut["name"]

        if dut_name == hostname:
            logging.info(f"Discovering interface parameters for: {hostname}")

            neighbors = dut["neighbors"]

            for neighbor in neighbors:
                interface = {}

                logging.debug(f"Adding interface parameters: {neighbor} neighbor for: {dut_name}")

                interface["hostname"] = dut_name
                interface["interface_name"] = neighbor["port"]
                interface["z_hostname"] = neighbor["neighborDevice"]
                interface["z_interface_name"] = neighbor["neighborPort"]
                interface["media_type"] = ""
                interface_list.append(interface)

    logging.info("Returning interface list.")
    logging.debug(f"Returning interface list: {interface_list}")

    return interface_list


def get_parameters(tests_parameters, test_suite, test_case=""):
    """Return test parameters for a test case

    Args:
        tests_parameters (dict): Abstraction of testing parameters
        test_suite (str): test suite of the test case

    Returns:
        case_parameters (list): test parameters for a test case
    """
    if not test_case:
        test_case = inspect.stack()[1][3]

        logging.info(f"Setting testcase name to {test_case}")

    logging.info("Identify test case and return parameters")

    test_suite = test_suite.split("/")[-1]

    logging.info(f"Return testcases for Test Suite: {test_suite}")

    suite_parameters = [
        param for param in tests_parameters["test_suites"] if param["name"] == test_suite
    ]

    logging.debug(f"Suite_parameters: {suite_parameters}")

    logging.info(f"Return parameters for Test Case: {test_case}")

    case_parameters = [
        param for param in suite_parameters[0]["testcases"] if param["name"] == test_case
    ]

    logging.debug(f"Case_parameters: {case_parameters[0]}")

    case_parameters[0]["test_suite"] = test_suite

    return case_parameters[0]


def verify_show_cmd(show_cmd, dut):
    """Verify if show command was successfully executed on dut

    Args:
        show_cmd (str): show command
        dut (dict): data structure of dut parameters
    """

    dut_name = dut["name"]

    logging.info(
        f"Verifying if show command {show_cmd} was successfully executed on {dut_name} dut"
    )

    if show_cmd in dut["output"]:
        logging.debug(f"Verified output for show command {show_cmd} on {dut_name}")
    else:
        logging.critical(f"Show command {show_cmd} not executed on {dut_name}")

        assert False


def verify_tacacs(dut):
    """Verify if tacacs servers are configured

    Args:
        dut (dict): data structure of dut parameters

    Returns:
        tacacs_bool (bool): boolean representing if tacacs server(s) are configured or not
    """
    dut_name = dut["name"]
    show_cmd = "show tacacs"
    tacacs_bool = True
    tacacs = dut["output"][show_cmd]["json"]["tacacsServers"]
    tacacs_servers = len(tacacs)

    logging.info(f"Verifying if tacacs server(s) are configured on {dut_name} dut")

    if tacacs_servers == 0:
        tacacs_bool = False

    logging.debug(f"{tacacs_servers} tacacs servers are configured so returning {tacacs_bool}")

    return tacacs_bool


def verify_veos(dut):
    """Verify if DUT is a VEOS instance

    Args:
        dut (dict): data structure of dut parameters

    Returns:
        veos_bool (bool): boolean representing if the dut is a VEOS instance or not.
    """
    dut_name = dut["name"]
    show_cmd = "show version"
    veos_bool = False
    veos = dut["output"][show_cmd]["json"]["modelName"]

    logging.info(f"Verifying if {dut_name} DUT is a VEOS instance. Model is {veos}")

    if "vEOS" in veos:
        veos_bool = True

        logging.debug(f"{dut_name} is a VEOS instance so returning {veos_bool}")
    else:
        logging.debug(f"{dut_name} is not a VEOS instance so returning {veos_bool}")

    return veos_bool


def return_show_cmds(test_parameters):
    """Return show commands from the test_definitions

    Args:
        test_parameters (dict): Abstraction of testing parameters

    Returns:
        show_cmds (list): show commands from the test_definitions
    """
    try:
        show_clock_flag = config.test_parameters["parameters"]["show_clock"]
    except KeyError:
        show_clock_flag = False

    show_cmds = ["show version"]

    if show_clock_flag:
        show_cmds.append("show clock")

    logging.debug(f"Discover the names of test suites from {test_parameters}")

    test_data = test_parameters["test_suites"]
    test_suites = [param["name"] for param in test_data]

    for test_suite in test_suites:
        test_index = test_suites.index(test_suite)
        test_cases = test_data[test_index]["testcases"]

        logging.info(f"Finding show commands in test suite: {test_suite}")

        for test_case in test_cases:
            show_cmd = test_case.get("show_cmd", "")
            if show_cmd:
                logging.debug(f"Found show command {show_cmd}")

                if show_cmd not in show_cmds:
                    logging.debug(f"Adding Show command {show_cmd}")

                    show_cmds.append(show_cmd)
            else:
                test_show_cmds = test_case.get("show_cmds", [])
                logging.debug(f"Found show commands {test_show_cmds}")

                for show_cmd in (
                    show_cmd for show_cmd in test_show_cmds if show_cmd not in show_cmds
                ):
                    logging.debug(f"Adding Show commands {show_cmd}")

                    show_cmds.append(show_cmd)

    logging.info(f"The following show commands are required for test cases: {show_cmds}")

    return show_cmds


def return_test_defs(test_parameters):
    """Return test_definitions from the test_parameters

    Args:
        test_parameters (dict): Abstraction of testing parameters

    Returns:
        test_defs (dict): test definitions
    """
    test_defs = {"test_suites": []}
    test_dirs = test_parameters["parameters"]["test_dirs"]
    report_dir = test_parameters["parameters"]["report_dir"]
    test_definitions_file = test_parameters["parameters"]["test_definitions"]

    for test_directory in test_dirs:
        tests_info = os.walk(test_directory)
        for dir_path, _, file_names in tests_info:
            for file_name in file_names:
                if file_name == test_definitions_file:
                    file_path = f"{dir_path}/{file_name}"
                    test_def = import_yaml(file_path)
                    for test_suite in test_def:
                        test_suite["dir_path"] = f"{dir_path}"
                        import_config(dir_path, test_suite)
                    test_defs["test_suites"] += test_def

    logging.info(f"Creating {report_dir} reports directory")
    os.makedirs(report_dir, exist_ok=True)
    export_yaml(report_dir + "/" + test_definitions_file, test_defs)

    logging.debug(f"Return the following test definitions data structure {test_defs}")

    return test_defs


def import_config(dir_path, test_suite):
    """Check for setup file.  If setup file exists import configuration for reporting

    Args:
        dir_path (str): Path to test case directory
        test_suite (dict): Test case definition parameters
    """

    for testcase in test_suite["testcases"]:
        if "test_setup" in testcase:
            setup_file = f"{dir_path}/{testcase['test_setup']}"
            logging.info(
                f"Importing setup file: {setup_file} into test case: {testcase['name']} definition"
            )

            setup_config = import_yaml(setup_file)
            logging.debug(f"Configuration setup is {setup_config}")

            dev_ids = setup_config.get("key", "name")
            logging.debug(f"Imported configuration will uses {dev_ids}")

            if dev_ids == "name":
                import_config_from_name(setup_config, testcase)
            elif dev_ids == "role":
                import_config_from_role(setup_config, testcase)


def import_config_from_name(setup_config, testcase):
    """Import configuration from a device name

    Args:
        setup_config (dict): Setup file data structure
        testcase (dict): test case defintions data structure
    """

    testcase["configuration"] = ""
    for dev_name in setup_config:
        if dev_name == "key":
            continue
        testcase["configuration"] += f"{dev_name}:\n"
        setup_schema = setup_config[dev_name]["schema"]

        if setup_schema is None:
            testcase["configuration"] += f"{setup_config[dev_name]['template']}\n"
        else:
            setup_template = Template(setup_config[dev_name]["template"])
            formatted_config = setup_template.render(setup_schema)
            testcase["configuration"] += f"{formatted_config}\n"

        logging.debug(f"Updated test case data structure with setup: {testcase['configuration']}")


def import_config_from_role(setup_config, testcase):
    """Import configuration from a device role

    Args:
        setup_config (dict): Setup file data structure
        testcase (dict): test case defintions data structure
    """

    testcase["configuration"] = ""
    for role_name in setup_config:
        if role_name != "key":
            logging.debug(f"Setting role to: {role_name}")
            dev_names = return_duts_with_role(role_name)

            for dev_name in dev_names:
                testcase["configuration"] += f"{dev_name}:\n"
                setup_schema = setup_config[role_name]["schema"]

                if setup_schema is None:
                    testcase["configuration"] += f"{setup_config[role_name]['template']}\n"
                else:
                    setup_template = Template(setup_config[role_name]["template"])
                    formatted_config = setup_template.render(setup_schema)
                    testcase["configuration"] += f"{formatted_config}\n"

                logging.debug(
                    f"Updated test case data structure with setup: {testcase['configuration']}"
                )


def return_duts_with_role(role_name):
    """Create a list of duts with a role

    Args:
        role_name (str): Role to match in duts data structure

    Returns:
        dev_names (list): Hostnames of DUTs with role
    """

    dev_names = []
    for dut in config.test_duts["duts"]:
        dut_role = dut.get("role", "")
        if dut_role == role_name:
            dev_names.append(dut["name"])

    logging.debug(f"The following DUTs: {dev_names} have role: {role_name}")

    return dev_names


def export_yaml(yaml_file, yaml_data):
    """Export python data structure as a YAML file

    Args:
        yaml_file (str): Name of YAML file
        yaml_data (dict): Data to be written to yaml file
    """
    logging.info(f"Opening {yaml_file} for write")

    try:
        with open(yaml_file, "w", encoding="utf-8") as yaml_out:
            try:
                logging.debug(f"Output the following yaml: {yaml_data}")

                yaml.dump(yaml_data, yaml_out, default_flow_style=False)
            except yaml.YAMLError as err:
                print(">>> ERROR IN YAML FILE")
                logging.error(f"ERROR IN YAML FILE: {err}")
                logging.error("EXITING TEST RUNNER")
                sys.exit(1)
    except OSError as err:
        print(f">>> {yaml_file} YAML FILE MISSING")
        logging.error(f"ERROR YAML FILE: {yaml_file} NOT " + f"FOUND. {err}")
        logging.error("EXITING TEST RUNNER")
        sys.exit(1)


def export_text(text_file, text_data, dut_name):
    """Export python data structure as a TEXT file

    Args:
        text_file (str): Name of TEXT file
        text_data (dict): output of show command in python dictionary
        dut_name (str): Primary dut name
    """
    logging.info(f"Opening {text_file} for write")

    # to create the sub-directory if it does not exist
    os.makedirs(os.path.dirname(text_file), exist_ok=True)

    try:
        with open(text_file, "a", encoding="utf-8") as text_out:
            logging.debug(f"Output the following text file: {text_data}")
            divider = "================================================================"
            heading = (
                f"{divider}\nThese commands were run when PRIMARY DUT was {dut_name}\n{divider}\n\n"
            )
            text_out.write(heading)
            for key, value in text_data.items():
                text_out.write(f"{key}{value}\n")
    except OSError as err:
        print(f">>> {text_file} TEXT FILE MISSING")
        logging.error(f"ERROR TEXT FILE: {text_file} NOT FOUND. {err}")
        logging.error("EXITING TEST RUNNER")
        sys.exit(1)


def create_duts_file(topology_file, inventory_file, duts_file_name):
    """Automatically generate a DUTs file

    Args:
        topology_file (str): Name and path of topology file
        inventory_file (str): Name and path of inventory file

    Returns:
        filename (str): duts file name
    """
    dut_file = {}
    dut_properties = []
    topology_file = import_yaml(topology_file)
    inventory_file = import_yaml(inventory_file)

    try:
        if not topology_file.get("nodes", None):
            inventory_file, topology_file = topology_file, inventory_file
        for node in topology_file["nodes"]:
            name, topology_details = list(node.items())[0]
            if "cvp" in name:
                continue
            if name in inventory_file["all"]["children"]["VEOS"]["hosts"]:
                inventory_details = inventory_file["all"]["children"]["VEOS"]["hosts"][name]
                dut_properties.append(
                    {
                        "mgmt_ip": inventory_details["ansible_host"],
                        "name": name,
                        "neighbors": topology_details["neighbors"],
                        "password": inventory_details["ansible_ssh_pass"],
                        "transport": "https",
                        "username": inventory_details["ansible_user"],
                        "role": topology_details.get("role", "unknown"),
                    }
                )
            else:
                continue

        if dut_properties:
            dut_file.update({"duts": dut_properties})
            with open(duts_file_name, "w", encoding="utf-8") as yamlfile:
                yaml.dump(dut_file, yamlfile, sort_keys=False)

    # pylint: disable-next=broad-exception-caught
    except Exception as excep:
        logging.error(f"Error occurred while creating DUTs file: {str(excep)}")
        logging.error("EXITING TEST RUNNER")
        print(">>> ERROR While creating duts file")
        sys.exit(1)


def post_process_skip(tops, steps, output=""):
    """Post processing for test case that encounters a PyTest Skip

    Args:
        tops(obj): Test case object
        steps(func): Test case
        output(str): Test case show output
    """

    tops.skip = True
    tops.parse_test_steps(steps)
    tops.generate_report(tops.dut_name, output)


# pylint: disable-next=too-many-instance-attributes
class TestOps:
    """The TestOps class introduces the API which lets you execute common testcase operations
    like running show commands on devices, generating test reports, writing evidence files
    and generating test steps. These operations get called from within the test case."""

    def __init__(self, tests_definitions, test_suite, dut):
        """Initializes the TestOps Object with test specific and dut specific data

        Args:
            tests_definitions (str): YAML representation of tests
            test_suite (str): name of test suite
            dut (dict): device under test
        """
        test_case = inspect.stack()[1][3]
        # Test cases that skip will change skip to True
        self.skip = False
        self.test_case = test_case
        self.test_parameters = self._get_parameters(tests_definitions, test_suite, self.test_case)
        self.expected_output = self.test_parameters["expected_output"]
        self.dut = dut
        self.dut_name = self.dut["name"]
        self.interface_list = self.dut["output"]["interface_list"]
        self.results_dir = self.dut["results_dir"]
        self.report_dir = self.dut["report_dir"]

        parameters = config.test_parameters

        try:
            self.show_clock_flag = parameters["parameters"]["show_clock"]
        except KeyError:
            self.show_clock_flag = False

        self.show_cmds = {self.dut_name: []}
        self._show_cmds = {self.dut_name: []}

        if self.show_clock_flag:
            self._show_cmds[self.dut_name].append("show clock")

        # add 'show version' to _show_cmds
        self._show_cmds[self.dut_name].append("show version")

        self.show_output = ""
        self.show_cmd = ""
        self.test_steps = []
        try:
            self.show_cmd = self.test_parameters["show_cmd"]
            if self.show_cmd:
                self.show_cmds[self.dut_name].append(self.show_cmd)
                self._show_cmds[self.dut_name].append(self.show_cmd)
        except KeyError:
            self.show_cmds[self.dut_name].extend(self.test_parameters["show_cmds"])
            self._show_cmds[self.dut_name].extend(self.test_parameters["show_cmds"])

        self.show_cmd_txts = {self.dut_name: []}
        self.show_cmd_txt = ""
        self._show_cmd_txts = {self.dut_name: []}

        if len(self._show_cmds[self.dut_name]) > 0 and self.dut:
            self._verify_show_cmd(self._show_cmds[self.dut_name], self.dut)
            if self.show_cmd:
                self.show_cmd_txt = self.dut["output"][self.show_cmd]["text"]
            for show_cmd in self.show_cmds[self.dut_name]:
                self.show_cmd_txts[self.dut_name].append(self.dut["output"][show_cmd]["text"])
            for show_cmd in self._show_cmds[self.dut_name]:
                self._show_cmd_txts[self.dut_name].append(self.dut["output"][show_cmd]["text"])

        self.comment = ""
        self.output_msg = ""
        self.actual_results = []
        self.expected_results = []
        self.actual_output = ""
        self.test_result = False
        self.test_id = self.test_parameters.get("test_id", None)

    def _verify_show_cmd(self, show_cmds, dut):
        """Verify if show command was successfully executed on dut

        Args:
            show_cmds (str): show command
            dut (dict): data structure of dut parameters
        """
        dut_name = dut["name"]

        logging.info(
            f"Verifying if show command {show_cmds} were successfully executed on {dut_name} dut"
        )

        for show_cmd in show_cmds:
            if show_cmd and show_cmd in dut["output"]:
                logging.debug(f"Verified output for show command {show_cmd} on {dut_name}")
            else:
                logging.critical(f"Show command {show_cmd} not executed on {dut_name}")

                assert False

    def _write_results(self):
        """Write the yaml output to a text file"""
        logging.info("Preparing to write results")

        test_suite = self.test_parameters["test_suite"]
        test_suite = test_suite.split("/")[-1]
        dut_name = self.test_parameters["dut"]
        test_case = self.test_parameters["name"]
        results_dir = self.results_dir
        yaml_file = f"{results_dir}/result-{test_case}-{dut_name}.yml"

        logging.debug(f"Creating results file named {yaml_file}")

        yaml_data = self.test_parameters
        export_yaml(yaml_file, yaml_data)

    def _write_text_results(self):
        """Write the text output of show command to a text file"""

        self._write_evidence(self._show_cmds, self._show_cmd_txts, "Verification")

    def _write_evidence(self, cmds, cmds_outputs, file_substring):
        """Write the cmds and their outputs to the file

        Args:
            cmds (dict): dictionary of dut names and show commands executed on that dut
            cmds_outputs (dict): dictionary of dut names and outputs of show commands
            file_substring (str): Type of file
        """

        report_dir = self.report_dir
        test_id = self.test_parameters["test_id"]
        test_case = self.test_parameters["name"]

        # write evidence for cmds if any
        for dut_name, dut_cmds in cmds.items():
            text_file = (
                f"{report_dir}/TEST RESULTS/{test_id} {test_case}/"
                f"{test_id} {dut_name} {file_substring}.txt"
            )
            text_data = {}
            index = 1

            for command, text in zip(dut_cmds, cmds_outputs[dut_name]):
                text_data[str(index) + ". " + dut_name + "# " + command] = "\n\n" + text
                index += 1

            if text_data:
                export_text(text_file, text_data, self.dut_name)
            else:
                logging.debug(
                    f"No cfg command output to display for test id {test_id} test case {test_case}"
                )

    def _get_parameters(self, tests_parameters, test_suite, test_case):
        """Return test parameters for a test case

        Args:
            tests_parameters (dict): Abstraction of testing parameters
            test_suite (str): name of the test suite
            test_case (str): name of the test case

        Returns:
            case_parameters (list): test parameters for a test case
        """
        if not test_case:
            test_case = inspect.stack()[1][3]

            logging.info(f"Setting testcase name to {test_case}")

        logging.info("Identify test case and return parameters")

        test_suite = test_suite.split("/")[-1]

        logging.debug(f"Return testcases for Test Suite: {test_suite}")

        suite_parameters = [
            copy.deepcopy(param)
            for param in tests_parameters["test_suites"]
            if param["name"] == test_suite
        ]

        logging.debug(f"Suite_parameters: {suite_parameters}")

        logging.info(f"Returning parameters for Test Case: {test_case}")

        case_parameters = [
            copy.deepcopy(param)
            for param in suite_parameters[0]["testcases"]
            if param["name"] == test_case
        ]

        logging.debug(f"Case_parameters: {case_parameters[0]}")

        case_parameters[0]["test_suite"] = test_suite

        return case_parameters[0]

    def generate_report(self, dut_name, output):
        """Utility to generate report

        Args:
          dut_name (str): name of the device
        """
        logging.debug(f"Output on device {dut_name} after SSH connection is: {output}")

        self.test_parameters["comment"] = self.comment
        self.test_parameters["test_result"] = self.test_result
        self.test_parameters["output_msg"] = self.output_msg
        self.test_parameters["actual_output"] = self.actual_output
        self.test_parameters["expected_output"] = self.expected_output
        self.test_parameters["dut"] = self.dut_name
        self.test_parameters["show_cmd"] = self.show_cmd
        self.test_parameters["test_id"] = self.test_id
        self.test_parameters["show_cmd_txts"] = self._show_cmd_txts
        self.test_parameters["test_steps"] = self.test_steps
        self.test_parameters["show_cmds"] = self._show_cmds
        self.test_parameters["skip"] = self.skip

        if str(self.show_cmd_txt):
            self.test_parameters["show_cmd"] += ":\n\n" + self.show_cmd_txt

        self.test_parameters["test_id"] = self.test_id
        self.test_parameters["fail_or_skip_reason"] = ""

        if not self.test_parameters["test_result"]:
            self.test_parameters["fail_or_skip_reason"] = self.output_msg

        self._html_report()
        self._write_results()
        self._write_text_results()

    def _html_report(self):
        """Print to standard output for HTML reporting"""

        print("\nOUTPUT MESSAGES:")
        print("================")
        print(f"{self.output_msg}\n{self.comment}")

        print("\nEXPECTED OUTPUT:")
        print("================")
        pprint.pprint(self.expected_output)

        print("\n\nACTUAL OUTPUT:")
        print("==============")
        pprint.pprint(self.actual_output)

        print("\n\nSHOW OUTPUT COLLECTED IN TEST CASE:")
        print("===================================")

        for dut_name, _show_cmds in self._show_cmds.items():
            index = 1
            for command, text in zip(_show_cmds, self._show_cmd_txts[dut_name]):
                print(f"{index}. {dut_name}# {command}\n\n{text}")
                index += 1

    def verify_veos(self):
        """Verify DUT is a VEOS instance

        Returns:
            veos_bool (boolean): boolean indicating whether DUT is VEOS instance or not
        """
        show_cmd = "show version"
        veos_bool = False
        veos = self.dut["output"][show_cmd]["json"]["modelName"]

        logging.info(f"Verifying if {self.dut_name} DUT is a VEOS instance. Model is {veos}")

        if "vEOS" in veos:
            veos_bool = True

            logging.debug(f"{self.dut_name} is a VEOS instance so returning {veos_bool}")
        else:
            logging.debug(f"{self.dut_name} is not a VEOS instance so returning {veos_bool}")

        return veos_bool

    def parse_test_steps(self, func):
        """Returns a list of all the test steps in the given function.
        Inspects functions and finds statements with TS: and organizes
        them into a list.

        Args:
          func (obj): function reference with body to inspect for test steps
        """

        # Extracting lines from the function
        comments = []
        lines, _ = inspect.getsourcelines(func)

        # converting list of strings into a single string
        content = " ".join([str(elem) for elem in lines])

        # Pattern to match to extract TS
        pattern = re.compile('(TS:.*?)(?:"""|Args:)', re.DOTALL)

        # Find all matches to pattern
        comments = pattern.findall(content)

        # Format each item in list
        comments = [re.sub(r"\n\s+", " ", x) for x in comments]

        if not comments:
            comments.append("N/a no Test Steps found")

        for step in comments:
            # Add Test steps to list to be added to file
            self.test_steps.append(step.lstrip("TS:"))

        logging.info(f"These are test steps {self.test_steps}")

    def set_evidence_default(self, dut_name):
        """Initializes evidence values for neighbor duts since
        init only initializes for primary dut

        Args:
            dut_name (str): Name of the dut
        """

        self._show_cmd_txts.setdefault(dut_name, [])
        self._show_cmds.setdefault(dut_name, [])
        self.show_cmd_txts.setdefault(dut_name, [])

    def get_new_conn(self, dut, conn_type, timeout):
        """Returns a new connection to the dut of type 'conn_type'
        with read timeout set to timeout

        Args:
            dut (dict): the device to get the connection to
            conn_type (pyeapi/netmiko conn): eapi or ssh
            timeout (int): Read time out for the connection

        Returns:
            conn (pyeapi/netmiko): a new eapi or ssh connection to dut
        """
        device_data = {}
        device_data["transport"] = dut["transport"]
        device_data["mgmt_ip"] = dut["mgmt_ip"]
        device_data["username"] = dut["username"]
        device_data["password"] = dut["password"]
        device_data["enable_pwd"] = dut.get("enable_pwd", "")
        device_data["timeout"] = timeout
        device_data["name"] = dut["name"]
        if dut.get("session_log"):
            device_data["session_log"] = dut["session_log"]
        if conn_type == "eapi":
            logging.info(f"Creating new eapi connection to {dut['name']}")
            pyeapi_conn = device_interface.PyeapiConn()
            pyeapi_conn.set_up_conn(device_data)
            return pyeapi_conn

        if conn_type == "ssh":
            logging.info(f"Creating new ssh connection to {dut['name']}")
            netmiko_conn = device_interface.NetmikoConn()
            netmiko_conn.set_up_conn(device_data)
            return netmiko_conn

        raise ValueError(f"conn_type [{conn_type}] not supported")

    def run_cfg_cmds(self, cfg_cmds, dut=None, conn_type="eapi", timeout=0, new_conn=False):
        """A wrapper which runs the configuration cmds
        if no dut is passed then cmds are run on TestOps dut object,
        if conn_type is eapi then pyeapi is used to connect to dut,
        if conn_type is ssh then netmiko is used to connect to dut,
        if timeout is non-zero then a new connection is created with new timeout,
        if new_conn is True a new connection to dut is created.

        Args:
          cfg_cmds (list): list of configuration cmds to run
          dut (dict): device on which cfg_cmds have to run
          conn_type (pyeapi/netmiko): connection type to dut - either pyeapi or netmiko
          timeout (int): read timeout for dut connection
          new_conn (boolean): whether to get a new conn to dut

        Returns:
            obj (dict): A dict object that includes the response for each command
        """

        return self._run_and_record_cmds(
            encoding="text",
            cmd_type="cfg",
            cmds=cfg_cmds,
            dut=dut,
            conn_type=conn_type,
            timeout=timeout,
            new_conn=new_conn,
        )

    def run_show_cmds(
        self,
        show_cmds,
        dut=None,
        encoding="json",
        conn_type="eapi",
        timeout=0,
        new_conn=False,
        hidden_cmd=False,
    ):
        """A wrapper which runs the 'show_cmds'
        conn_type determines how the cmds are being run
        if conn_type is eapi then pyeapi is used on specified dut,
        if conn_type is ssh then netmiko connection in dut object is used
        if no dut is passed then cmds are run on TestOps dut object.
        It returns the output of these 'show_cmds' in the encoding requested.
        Also it checks show_clock_flag
        to see if 'show_clock' cmd needs to be run. It stores the text output for
        'show_cmds' list in 'show_cmds_txt' list for the specific dut.
        Also 'show_cmds' list is appended to object's 'show_cmds' list.
        If timeout is non-zero then a new connection is created with new timeout.
        If new_conn is set to True then new connection is created.

        Args:
          show_cmds (list): list of show commands to be run
          dut (dict): the device to run the show command on
          encoding (str): json or text, with json being default
          conn_type (pyeapi/netmiko): eapi or ssh, with eapi being default
          timeout (int): timeout to be used for connection to DUT
          new_conn (boolean): whether or not to create a new conn to DUT

        Returns:
            obj (dict): A dict object that includes the response for each command along
                        with the encoding
        """

        return self._run_and_record_cmds(
            encoding=encoding,
            cmd_type="show",
            cmds=show_cmds,
            dut=dut,
            conn_type=conn_type,
            timeout=timeout,
            new_conn=new_conn,
            hidden_cmd=hidden_cmd,
        )

    def _run_and_record_cmds(
        self,
        cmds,
        conn_type,
        timeout,
        new_conn,
        encoding="json",
        cmd_type="show",
        dut=None,
        hidden_cmd=False,
    ):
        """_run_and_record_cmds runs both config and show cmds and records the output
        of these commands

        Args:
            cmds (list): list of cfg/show cmds to run
            conn_type (pyeapi/netmiko conn): eapi or ssh
            timeout (int): timeout to be used for connection to DUT, if non-zero timeout is
                            specified then a new connection is created
            new_conn (boolean): whether or not to create a new connection to DUT
            encoding (str): json or text, with json being default
            cmd_type (str): type of cmd to run - "show" or "cfg" with "show" being default
            dut (dict): the device to run the cmds on

        Returns:
            obj (dict): A dict object that includes the response for each command
        """

        # if dut is not passed, use this object's dut
        if dut is None:
            dut = self.dut

        if timeout == 0:
            # if timeout is zero, then use existing connections
            if conn_type == "eapi":
                conn = dut["eapi_conn"]
            elif conn_type == "ssh":
                conn = dut["ssh_conn"]
            else:
                raise ValueError(f"conn_type [{conn_type}] not supported")
        elif timeout > 0 or new_conn:
            # if timeout is non-zero or user wants a new connection
            # get the new connection
            conn = self.get_new_conn(dut, conn_type, timeout)

        dut_name = dut["name"]

        # initializing evidence values for other duts since
        # init only initializes for primary dut

        self.set_evidence_default(dut_name)

        # first run show clock if flag is set
        if self.show_clock_flag:
            show_clock_cmds = ["show clock"]
            # run the show_clock_cmds
            try:
                show_clock_op = conn.enable(show_clock_cmds, "text")
            except BaseException as e:
                # add the show clock cmd to _show_cmds evidence list
                for cmd in show_clock_cmds:
                    self._show_cmds[dut_name].append(cmd)
                # add the exception result to _show_cmd_txts evidence output list
                self._show_cmd_txts[dut_name].append(str(e))
                raise e

            # add the show_clock_cmds to _show_cmds list
            # also add the o/p of show_clock_cmds to _show_cmd_txts list
            for result_dict in show_clock_op:
                self._show_cmds[dut_name].append(result_dict["command"])
                self._show_cmd_txts[dut_name].append(result_dict["result"]["output"])

        # then run commands
        try:
            if cmd_type == "show":
                # see if hidden cmd, cmds might be jinja2 template
                # render the cmds using dut object
                run_cmds = cmds
                if hidden_cmd:
                    run_cmds = render_cmds(dut, cmds)
                # if encoding is json run the commands, store the results
                if encoding == "json":
                    json_results = conn.enable(run_cmds, strict=True)
                # also run the commands in text mode
                txt_results = conn.enable(run_cmds, strict=True, encoding="text")
            else:
                # run the config cmd
                txt_results = conn.config(cmds)
        except BaseException as e:  # pylint: disable=broad-except
            logging.error(f"Following cmds {cmds} generated exception {str(e)}")
            # add the cmds to _show_cmds cmds list
            # add the exception result for all the cmds in cmds list
            for cmd in cmds:
                self._show_cmds[dut_name].append(cmd)
                if hidden_cmd:
                    self._show_cmd_txts[dut_name].append(f"{cmd} failed")
                    msg = f"{cmd} failed to run. See logs for more details"
                    raise EapiError(message=msg) from e
                if not hidden_cmd:
                    self._show_cmd_txts[dut_name].append(str(e))
                    raise e

        # add the cmds to _show_cmds list
        for cmd in cmds:
            self._show_cmds[dut_name].append(cmd)

        # also add the text o/p of cmds to _show_cmd_txts cmd output list
        if cmd_type == "cfg" and conn_type == "ssh":
            for cmd in cmds:
                self._show_cmd_txts[dut_name].append(txt_results)
        else:
            for result_dict in txt_results:
                result = result_dict.get("result", {"output": ""})
                self._show_cmd_txts[dut_name].append(result["output"])

        if cmd_type == "show" and encoding == "json":
            return json_results

        return txt_results

    def transfer_file(self, src_file, dest_file, file_system, operation, dut=None, sftp=False):
        """Transfers filename to/from the the dut depending
        on the operation mentioned.

        Args:
            dut (dict): device to/from which file needs to be transferred
            src_file (str): full filename of src file
            dest_file (str): full filename of dest file
            operation (str): 'get' or 'put'
            sftp (boolean): whether to use sftp transport or not

        Returns:
            result (dict): boolean values for file_exists, file_transferred and file_verified
        """

        if dut is None:
            dut = self.dut

        dut_name = dut["name"]

        if operation not in ("get", "put"):
            raise ValueError(f"operation [{operation}] not supported")

        new_dut = dut.copy()
        session_log = (
            f"netmiko-logs/file_transfer_{new_dut['name']}-{time.strftime('%Y%m%d-%H%M%S')}.log"
        )
        new_dut["session_log"] = session_log
        conn = self.get_new_conn(new_dut, conn_type="ssh", timeout=60)

        # first run show clock if flag is set
        if self.show_clock_flag:
            show_clock_cmds = ["show clock"]
            # run the show_clock_cmds
            try:
                show_clock_op = conn.enable(show_clock_cmds, "text")
            except BaseException as e:
                # add the show clock cmd to _show_cmds
                for cmd in show_clock_cmds:
                    self._show_cmds[dut_name].append(cmd)
                    # add the exception result to _show_cmds_txts
                    self._show_cmd_txts[dut_name].append(str(e))
                raise e

            # add the show_clock_cmds to internal cmds list
            # also add the o/p of show_clock_cmds to external cmd output list
            for result_dict in show_clock_op:
                self._show_cmds[dut_name].append(result_dict["command"])
                self._show_cmd_txts[dut_name].append(result_dict["result"]["output"])

        if sftp:
            cmd_str = "sftp"
        else:
            cmd_str = "scp"

        # form request for evidence gathering
        transfer_request = f"{cmd_str} src_file: {src_file} dest_file: {dest_file} op: {operation}"

        # transfer file
        try:
            result = conn.transfer_file(src_file, dest_file, file_system, operation, sftp)
        except BaseException as e:
            self._show_cmds[new_dut["name"]].append(transfer_request)
            self._show_cmd_txts[new_dut["name"]].append(str(e))
            raise e

        self._show_cmds[new_dut["name"]].append(transfer_request)
        # open session log and copy over the evidence
        # hide the username from the evidence collection
        with open(session_log, "r", encoding="utf-8") as file:
            self._show_cmd_txts[new_dut["name"]].append(
                file.read().replace(new_dut["username"], "XXXXX")
            )

        try:
            os.remove(session_log)
        except OSError:
            pass
        return result

    def setup_and_run_traffic(self, traffic_generator_type, configuration_file):
        """Module to call respective traffic generator based on the type of
        traffic generator being used in the test case

        Args:
            traffic_generator_type (str): type of the traffic generator being used
            configuration_file (.ixcng file): traffic profile file to pass to the traffic generator
        """

        if traffic_generator_type == "ixia":
            self.setup_ixia(configuration_file)

    def setup_ixia(self, ixia_configuration):
        """Module to authenticate into Ixia Web Api, configure a session
        with passed in configuration file, generate traffic and return
        traffic and flow stats to validate test criteria

        Args:
            ixia_configuration (str): path of ixia config file"""

        ixia_traffic_item_stats = []
        self.traffic_item_stats = []
        ixia_flow_stats = []
        self.flow_stats = []
        ix_network = None
        session = None

        try:
            # Module 1 : Authentication: Connect to the IxNetwork API Server

            session, ix_network = ixia_interface.authenticate()

            # Module 2 : Configuration

            ix_network = ixia_interface.configure(ix_network, ixia_configuration)

            # Module 3 : Generating traffic

            ix_network = ixia_interface.generate_traffic(ix_network)

            # Get the traffic item and flow statistics

            ixia_traffic_item_stats = StatViewAssistant(ix_network, "Traffic Item Statistics")

            ixia_flow_stats = StatViewAssistant(ix_network, "Flow Statistics")

            # Generate a deep copy of traffic and flow stats to store in tops object

            index = 0
            for traffic_item_stat in ixia_traffic_item_stats.Rows:
                self.traffic_item_stats.append({})
                for column, data in zip(traffic_item_stat.Columns, traffic_item_stat.RawData[0]):
                    self.traffic_item_stats[index].update({column: data})
                index += 1

            index = 0
            for flow_stat in ixia_flow_stats.Rows:
                self.flow_stats.append({})
                for column, data in zip(flow_stat.Columns, flow_stat.RawData[0]):
                    self.flow_stats[index].update({column: data})
                index += 1

        except Exception as exception:  # pylint: disable=W0718
            logging.error(
                f"Exception: Setting up of Ixia errored out due"
                f" to the following reason: {format(exception)}"
            )

        finally:
            logging.info("Checking if there is a session to be cleared")

            if (ix_network and session) is not None:
                ixia_interface.clear_session(ix_network, session)

            else:
<<<<<<< HEAD
                logging.info("No Session to clear")


def post_process_skip(tops, steps, output=""):
    """Post processing for test case that encounters a PyTest Skip

    Args:
        tops (obj): Test case object
        steps (func): Test case
        output (str): Test case show output
    """

    tops.skip = True
    tops.parse_test_steps(steps)
    tops.generate_report(tops.dut_name, output)
=======
                logging.info("No Session to clear")
>>>>>>> 4d312cac
<|MERGE_RESOLUTION|>--- conflicted
+++ resolved
@@ -1606,22 +1606,4 @@
                 ixia_interface.clear_session(ix_network, session)
 
             else:
-<<<<<<< HEAD
-                logging.info("No Session to clear")
-
-
-def post_process_skip(tops, steps, output=""):
-    """Post processing for test case that encounters a PyTest Skip
-
-    Args:
-        tops (obj): Test case object
-        steps (func): Test case
-        output (str): Test case show output
-    """
-
-    tops.skip = True
-    tops.parse_test_steps(steps)
-    tops.generate_report(tops.dut_name, output)
-=======
-                logging.info("No Session to clear")
->>>>>>> 4d312cac
+                logging.info("No Session to clear")