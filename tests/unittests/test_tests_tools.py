"""Test class for tests_tools.py"""
import os
import shutil
import sys
from unittest.mock import call, MagicMock
from icmplib.exceptions import SocketPermissionError
from pyeapi.eapilib import ConnectionError  # pylint: disable=W0622
from netmiko.exceptions import NetmikoAuthenticationException
import pytest
import yaml
import pyeapi.eapilib
import vane
from tests.unittests.fixtures.test_steps import test_steps
from vane import tests_tools


# TEST UTILITY FUNCTIONS

# Disable redefined-outer-name for using log fixture functions
# Disable protected-access for testing hidden class functions
# Disable too-many-lines and too-many-function-args since some test functions
# need to be long and passed a certain number of arguments
# pylint: disable=redefined-outer-name, protected-access, too-many-lines, too-many-function-args


@pytest.fixture
def loginfo(mocker):
    """Fixture to mock logger info calls from vane.tests_tools"""
    return mocker.patch("vane.vane_logging.logging.info")


@pytest.fixture
def logerr(mocker):
    """Fixture to mock logger error  calls from vane.tests_tools"""
    return mocker.patch("vane.vane_logging.logging.error")


@pytest.fixture
def logdebug(mocker):
    """Fixture to mock logger debug calls from vane.tests_tools"""
    return mocker.patch("vane.vane_logging.logging.debug")


@pytest.fixture
def logcritical(mocker):
    """Fixture to mock logger critical calls from vane.tests_tools"""
    return mocker.patch("vane.vane_logging.logging.critical")


def read_yaml(yaml_file):
    """Import YAML file as python data structure

    Args:
        yaml_file (str): Name of YAML file

    Returns:
        yaml_data (dict): YAML data structure
    """

    try:
        with open(yaml_file, "r", encoding="utf-8") as input_yaml:
            try:
                yaml_data = yaml.safe_load(input_yaml)
                return yaml_data
            except yaml.YAMLError as err:
                print(f">>> ERROR IN YAML FILE: {err}\n EXITING TEST RUNNER")
                sys.exit(1)
    except OSError as err:
        print(f">>> {yaml_file} YAML FILE MISSING. {err}\n EXITING TEST RUNNER.")
        sys.exit(1)


# NON TEST-OPS METHODS


def test_filter_duts(loginfo):
    """Validates the method which filters duts according to criteria and dut filter by
    passing different combinations of those inputs"""
    duts = [
        {"role": "Role1", "name": "Test Dut 1"},
        {"role": "Role2", "name": "Test Dut 2"},
    ]

    # check when no criteria or filter is set
    output_duts, output_names = tests_tools.filter_duts(duts, "", "")
    assert len(output_duts) == 2
    assert len(output_names) == 2
    loginfo.assert_called_with("Filter:  by criteria: ")

    # check when criteria is set but filter is not
    output_duts, output_names = tests_tools.filter_duts(duts, "roles", "")
    assert len(output_duts) == 0
    assert len(output_names) == 0
    loginfo.assert_called_with("Filter:  by criteria: roles")

    # check when criteria is not set but filter is set
    output_duts, output_names = tests_tools.filter_duts(duts, "", "Role1")
    assert len(output_duts) == 2
    assert len(output_names) == 2
    loginfo.assert_called_with("Filter: Role1 by criteria: ")

    # check when criteria and filter both are set
    # Criteria: Roles
    # One filter value
    output_duts, output_names = tests_tools.filter_duts(duts, "roles", ["Role1"])
    assert len(output_duts) == 1
    assert len(output_names) == 1

    # Two filter values
    output_duts, output_names = tests_tools.filter_duts(duts, "roles", ["Role1", "Role2"])
    assert len(output_duts) == 2
    assert len(output_names) == 2

    # Criteria: Names
    # One filter value
    output_duts, output_names = tests_tools.filter_duts(duts, "names", ["Test Dut 1"])
    assert len(output_duts) == 1
    assert len(output_names) == 1

    # Two filter values
    output_duts, output_names = tests_tools.filter_duts(duts, "names", ["Test Dut 1", "Test Dut 2"])
    assert len(output_duts) == 2
    assert len(output_names) == 2

    # Criteria: Regex
    # Regex match
    output_duts, output_names = tests_tools.filter_duts(duts, "regex", "Te")
    assert len(output_duts) == 2
    assert len(output_names) == 2
    loginfo.assert_called_with("Filter: Te by criteria: regex")

    # Regex mismatch
    output_duts, output_names = tests_tools.filter_duts(duts, "regex", "R")
    assert len(output_duts) == 0
    assert len(output_names) == 0
    loginfo.assert_called_with("Filter: R by criteria: regex")


def test_parametrize_duts(loginfo, logdebug):
    """Validates the parametrize_duts method"""
    # defining parameters to pass to method under test
    test_fname = "vane-tests-bofa/tests/nrfu_tests/baseline_mgmt_tests"
    test_defs = {
        "test_suites": [
            {
                "name": "baseline_mgmt_tests",
                "testcases": [
                    {"name": "test_local_user_access"},
                    {"name": "test_tacacs_functionality", "criteria": "names", "filter": ["DLFW3"]},
                ],
            }
        ]
    }
    duts = [
        {"role": "Role1", "name": "DLFW3"},
        {"role": "Role2", "name": "Test Dut 2"},
    ]
    actual_dut_parameters = tests_tools.parametrize_duts(test_fname, test_defs, duts)
    loginfo_calls = [
        call("Discover test suite name"),
        call("Filtering test definitions by test suite name: baseline_mgmt_tests"),
        call("Unpack testcases by defining dut and criteria"),
        call("Filter:  by criteria: "),
        call("Filter: ['DLFW3'] by criteria: names"),
    ]
    loginfo.assert_has_calls(loginfo_calls, any_order=False)

    logdebug_calls = [
        call(
            "Creating dut parameters.  \nDuts: [{'role': 'Role1', 'name': 'DLFW3'}, "
            "{'role': 'Role2', 'name': 'Test Dut 2'}] \nIds: ['DLFW3', 'Test Dut 2']"
        ),
        call(
            "Creating dut parameters.  \nDuts: [{'role': 'Role1', 'name': 'DLFW3'}]"
            " \nIds: ['DLFW3']"
        ),
    ]
    logdebug.assert_has_calls(logdebug_calls, any_order=False)

    # defining expected output
    expected_dut_parameters = {}
    expected_dut_parameters["test_local_user_access"] = {}
    expected_dut_parameters["test_local_user_access"]["duts"] = duts
    expected_dut_parameters["test_local_user_access"]["ids"] = [duts[0]["name"], duts[1]["name"]]
    expected_dut_parameters["test_tacacs_functionality"] = {}
    expected_dut_parameters["test_tacacs_functionality"]["duts"] = [duts[0]]
    expected_dut_parameters["test_tacacs_functionality"]["ids"] = [duts[0]["name"]]

    assert expected_dut_parameters == actual_dut_parameters


# def test_setup_import_yaml():
#     pass


@pytest.mark.parametrize(
    "input_file_data, expected_yaml",
    [
        ("", {}),
        ("a: 1", {"a": 1}),
    ],
)
def test_yaml_read_valid_yaml(mocker, input_file_data, expected_yaml):
    """Validates read yaml method"""
    mocked_file_data = mocker.mock_open(read_data=input_file_data)
    mocker.patch("builtins.open", mocked_file_data)
    actual_yaml = tests_tools.import_yaml("yaml_file")
    assert expected_yaml == actual_yaml


def test_yaml_read_invalid_yaml(mocker, logerr):
    """Validates yaml read method with invalid yaml"""
    mocked_file_data = mocker.mock_open(read_data="a: a: b:")
    mocker.patch("builtins.open", mocked_file_data)
    sys_exit_mocked = mocker.patch("sys.exit")
    tests_tools.import_yaml("yaml_file")
    sys_exit_mocked.assert_called_with(1)
    logerr.assert_called_with("EXITING TEST RUNNER")


def test_import_yaml_success(mocker):
    """Validates import yaml method"""
    mocked_file_data = mocker.mock_open(read_data="a: 1\nb: 2\n")
    mocker.patch("builtins.open", mocked_file_data)
    expected_yaml = {"a": 1, "b": 2}
    actual_yaml = tests_tools.import_yaml("yaml_file")
    assert expected_yaml == actual_yaml


def test_import_yaml_non_existing_file(mocker, logerr):
    """Validates import yaml method with non-existing file"""
    sys_exit_mocked = mocker.patch("sys.exit")
    tests_tools.import_yaml("tests/unittests/fixtures/non_existing_file.yaml")
    sys_exit_mocked.assert_called_with(1)
    logerr.assert_called_with("EXITING TEST RUNNER")


def test_init_duts_reachable(loginfo, logdebug, mocker):
    """Validates the functionality of init_duts
    FIXTURE NEEDED: fixture_definitions.yaml, fixture_duts.yaml"""
    show_cmds = ["show version", "show clock"]
    test_parameters = read_yaml("tests/unittests/fixtures/fixture_definitions.yaml")
    test_duts = read_yaml("tests/unittests/fixtures/fixture_duts.yaml")

    mocker.patch("vane.tests_tools.login_duts", return_value=([test_duts["duts"][0]], []))
    mocker.patch("vane.tests_tools.dut_worker")
    mocker.patch(
        "vane.tests_tools.check_duts_reachability", return_value=(True, [test_duts["duts"][0]], [])
    )

    reachable_duts, unreachable_duts = tests_tools.init_duts(show_cmds, test_parameters, test_duts)

    assert reachable_duts == [test_duts["duts"][0]]
    assert not unreachable_duts

    loginfo_calls = [
        call(
            "Find DUTs and then execute inputted show commands "
            "on each dut. Return structured data of DUTs output "
            "data, hostname, and connection."
        ),
        call("Starting the execution of show commands for Vane cache"),
        call("Returning duts data structure"),
    ]
    loginfo.assert_has_calls(loginfo_calls, any_order=False)

    logdebug_calls = [
        call(f"Duts login info: {reachable_duts} and create 1 workers"),
        call("Passing the following show commands to workers: ['show version', 'show clock']"),
        call("Future object generated successfully"),
        call(f"Return duts data structure: {reachable_duts}"),
        call(f"Return unreachable duts data structure: {unreachable_duts}"),
    ]
    logdebug.assert_has_calls(logdebug_calls, any_order=False)


def test_init_duts_unreachable_and_not_continue(loginfo, logdebug, logerr, mocker):
    """Validates the functionality of init_duts
    FIXTURE NEEDED: fixture_definitions.yaml, fixture_duts.yaml"""
    show_cmds = ["show version", "show clock"]
    test_parameters = read_yaml("tests/unittests/fixtures/fixture_definitions.yaml")
    test_duts = read_yaml("tests/unittests/fixtures/fixture_duts.yaml")

    mocker.patch("vane.tests_tools.login_duts", return_value=([test_duts["duts"][0]], []))
    mocker.patch("vane.tests_tools.dut_worker")
    mocker.patch(
        "vane.tests_tools.check_duts_reachability",
        return_value=(False, [test_duts["duts"][0]], [test_duts["duts"][1]]),
    )
    sys_exit_mocked = mocker.patch("sys.exit")
    reachable_duts, unreachable_duts = tests_tools.init_duts(show_cmds, test_parameters, test_duts)

    assert reachable_duts == [test_duts["duts"][0]]
    assert unreachable_duts == [test_duts["duts"][1]]

    loginfo_calls = [
        call(
            "Find DUTs and then execute inputted show commands "
            "on each dut. Return structured data of DUTs output "
            "data, hostname, and connection."
        ),
        call("Starting the execution of show commands for Vane cache"),
        call("Returning duts data structure"),
    ]
    loginfo.assert_has_calls(loginfo_calls, any_order=False)

    logdebug_calls = [
        call(f"Duts login info: {reachable_duts} and create 1 workers"),
        call("Passing the following show commands to workers: ['show version', 'show clock']"),
        call("Future object generated successfully"),
        call(f"Return duts data structure: {reachable_duts}"),
        call(f"Return unreachable duts data structure: {unreachable_duts}"),
    ]
    logdebug.assert_has_calls(logdebug_calls, any_order=False)

    sys_exit_mocked.assert_called_with(1)
    logerr.assert_called_with(
        f"Error connecting to {unreachable_duts}, not reachable via ping, hence exiting Vane"
    )


def test_login_duts_eapi(loginfo, logdebug, mocker):
    """Validates the functionality of login_duts
    FIXTURE NEEDED: fixture_definitions.yaml, fixture_duts.yaml"""

    test_parameters = read_yaml("tests/unittests/fixtures/fixture_definitions.yaml")
    test_duts = read_yaml("tests/unittests/fixtures/fixture_duts.yaml")
    duts = test_duts["duts"]

    # mocking method calls in login_duts

    mocker.patch(
        "vane.tests_tools.import_yaml",
        return_value={"DSR01": "network_configs", "DCBBW1": "network_configs"},
    )

    mocker_object = mocker.patch("vane.device_interface.PyeapiConn")
    pyeapi_instance = mocker_object.return_value

    mocker_authentication_object = mocker.patch("vane.tests_tools.authenticate_and_setup_conn")
    mocker_authentication_object.side_effect = [True, True]

    reachable_duts, _ = tests_tools.login_duts(test_parameters, duts)

    # assert values when pyeapi connection

    for index in range(0, 2):
        dut_info = reachable_duts[index]
        assert dut_info["eapi_conn"] == pyeapi_instance
        assert dut_info["connection"] == pyeapi_instance
        assert dut_info["name"] == test_duts["duts"][index]["name"]
        assert dut_info["mgmt_ip"] == test_duts["duts"][index]["mgmt_ip"]
        assert dut_info["username"] == test_duts["duts"][index]["username"]
        assert dut_info["role"] == test_duts["duts"][index]["role"]
        assert dut_info["neighbors"] == test_duts["duts"][index]["neighbors"]
        assert dut_info["results_dir"] == test_parameters["parameters"]["results_dir"]
        assert dut_info["report_dir"] == test_parameters["parameters"]["report_dir"]
        assert dut_info["network_configs"] == "network_configs"

    # assert logs

    loginfo_calls = [
        call("Using eapi/ssh to connect to Arista switches for testing"),
        call("Connecting to switch: DSR01"),
        call("Connecting to switch: DCBBW1"),
        call(f"Returning reachable_duts: {reachable_duts}"),
    ]

    loginfo.assert_has_calls(loginfo_calls, any_order=False)

    logdebug_calls = [
        call(f"Connecting to switch: DSR01 using parameters: {duts[0]}"),
        call(f"Connecting to switch: DCBBW1 using parameters: {duts[1]}"),
    ]

    logdebug.assert_has_calls(logdebug_calls, any_order=False)

    # assert values when neither pyeapi nor ssh connection

    test_parameters["parameters"]["eos_conn"] = "invalid_connection_type"

    try:
        reachable_duts, _ = tests_tools.login_duts(test_parameters, duts)
    except ValueError as exception:
        assert str(exception) == "Invalid EOS conn type invalid_connection_type specified"

    # assert value when no neighbors in duts file

    test_duts = read_yaml("tests/unittests/fixtures/fixture_duts_no_neighbors.yaml")
    test_parameters["parameters"]["eos_conn"] = "ssh"
    actual_output = tests_tools.login_duts(test_parameters, test_duts)
    dut_info = actual_output[0]
    assert dut_info["neighbors"] == ""

    # assert value when no role in duts file

    test_duts = read_yaml("tests/unittests/fixtures/fixture_duts_no_role.yaml")
    test_parameters["parameters"]["eos_conn"] = "ssh"
    actual_output = tests_tools.login_duts(test_parameters, test_duts)
    dut_info = actual_output[0]
    assert dut_info["role"] == ""


def test_login_duts_ssh(loginfo, logdebug, mocker):
    """Validates the functionality of login_duts
    FIXTURE NEEDED: fixture_definitions.yaml, fixture_duts.yaml"""

    test_parameters = read_yaml("tests/unittests/fixtures/fixture_definitions.yaml")
    test_duts = read_yaml("tests/unittests/fixtures/fixture_duts.yaml")
    duts = test_duts["duts"]
    test_parameters["parameters"]["eos_conn"] = "ssh"

    # mocking method calls in login_duts

    mocker.patch(
        "vane.tests_tools.import_yaml",
        return_value={"DSR01": "network_configs", "DCBBW1": "network_configs"},
    )

    mocker_object = mocker.patch("vane.device_interface.NetmikoConn")
    netmiko_instance = mocker_object.return_value

    mocker_authentication_object = mocker.patch("vane.tests_tools.authenticate_and_setup_conn")
    mocker_authentication_object.side_effect = [True, False]

    reachable_duts, unreachable_duts = tests_tools.login_duts(test_parameters, duts)

    # assert values when netmiko connection

    dut_info = reachable_duts[0]
    assert dut_info["ssh_conn"] == netmiko_instance
    assert dut_info["connection"] == netmiko_instance
    assert dut_info["name"] == test_duts["duts"][0]["name"]
    assert dut_info["mgmt_ip"] == test_duts["duts"][0]["mgmt_ip"]
    assert dut_info["username"] == test_duts["duts"][0]["username"]
    assert dut_info["role"] == test_duts["duts"][0]["role"]
    assert dut_info["neighbors"] == test_duts["duts"][0]["neighbors"]
    assert dut_info["results_dir"] == test_parameters["parameters"]["results_dir"]
    assert dut_info["report_dir"] == test_parameters["parameters"]["report_dir"]
    assert dut_info["network_configs"] == "network_configs"

    assert len(reachable_duts) == 1
    assert unreachable_duts[0] == duts[1]
    # assert logs

    loginfo_calls = [
        call("Using eapi/ssh to connect to Arista switches for testing"),
        call("Connecting to switch: DSR01"),
        call("Connecting to switch: DCBBW1"),
        call(f"Returning reachable_duts: {reachable_duts}"),
    ]

    loginfo.assert_has_calls(loginfo_calls, any_order=False)

    logdebug_calls = [
        call(f"Connecting to switch: DSR01 using parameters: {duts[0]}"),
        call(f"Connecting to switch: DCBBW1 using parameters: {duts[1]}"),
    ]

    logdebug.assert_has_calls(logdebug_calls, any_order=False)


def test_check_duts_reachability_when_unreachable(mocker, loginfo):
    """Validates the functionality of check_duts_reachability method
    when a dut is unreachable"""

    mocker_object1 = MagicMock()
    mocker_object2 = MagicMock()

    mocker_object = mocker.patch("vane.tests_tools.ping")
    mocker_object.side_effect = [mocker_object1, mocker_object2]

    mocker_object1.is_alive = True
    mocker_object2.is_alive = False

    test_duts = {
        "duts": [
            {
                "mgmt_ip": "10.255.70.132",
                "name": "DCBBW1",
                "password": "cvp123!",
                "transport": "https",
                "username": "cvpadmin",
                "role": "unknown",
            },
            {
                "mgmt_ip": "10.255.70.133",
                "name": "DCBBW2",
                "password": "cvp123!",
                "transport": "https",
                "username": "cvpadmin",
                "role": "unknown",
            },
        ]
    }

    reachability, reachable_duts, unreachable_duts = tests_tools.check_duts_reachability(test_duts)
    assert not reachability
    assert reachable_duts[0] == test_duts["duts"][0]
    assert unreachable_duts[0] == test_duts["duts"][1]
    loginfo_calls = [call("Checking connectivity of duts"), call("Failed to connect to DCBBW2")]

    loginfo.assert_has_calls(loginfo_calls, any_order=False)


def test_authenticate_and_setup_conn_netmiko_valid(mocker, loginfo):
    """Validate the functionality of authenticate_and_setup_conn
    method when valid netmiko connection is setup"""

    mocker_object = mocker.patch("vane.device_interface.NetmikoConn")
    netmiko_instance = mocker_object.return_value

    test_duts = read_yaml("tests/unittests/fixtures/fixture_duts.yaml")
    dut = test_duts["duts"][0]

    success = tests_tools.authenticate_and_setup_conn(dut, netmiko_instance)

    # assert called to NetmikoConn were made correctly
    assert netmiko_instance.set_up_conn.call_count == 1

    name = dut["name"]
    loginfo.assert_called_with(f"Authentication to dut {name} is successful")

    assert success


def test_authenticate_and_setup_conn_netmiko_invalid(mocker, logerr, capsys):
    """Validate the functionality of authenticate_and_setup_conn
    method when netmiko connection with invalid credentials is tried
    and Vane should exit out immediately"""

    mocker_object = mocker.patch("vane.device_interface.NetmikoConn")
    netmiko_instance = mocker_object.return_value
    sys_exit_mocked = mocker.patch("sys.exit")

    # Create a MagicMock for the set_up_conn method
    mocked_set_up_conn = mocker.patch.object(netmiko_instance, "set_up_conn")

    # Configure the MagicMock to raise an exception when called
    mocked_set_up_conn.side_effect = NetmikoAuthenticationException("Incorrect credentials")

    test_duts = read_yaml("tests/unittests/fixtures/fixture_duts.yaml")
    dut = test_duts["duts"][0]

    vane.config.test_parameters = {"parameters": {"continue_when_unreachable": False}}

    tests_tools.authenticate_and_setup_conn(dut, netmiko_instance)

    # assert calls NetmikoConn were made correctly

    assert netmiko_instance.set_up_conn.call_count == 1

    name = dut["name"]
    logerr.assert_called_with(
        f"Exiting Vane: Error running all cmds on dut {name} due to failed authentication."
        " Incorrect credentials\n"
    )

    captured_output = capsys.readouterr()

    output = (
        "\x1b[31mExiting Vane.\n"
        f"Error running all cmds on dut {name} due to failed authentication."
        "\nIncorrect credentials\n"
        "\x1b[0m"
    )

    # Assert that the expected prints occurred
    assert output in captured_output.out

    sys_exit_mocked.assert_called_with(1)


def test_authenticate_and_setup_conn_pyeapi_valid(mocker, loginfo):
    """Validate the functionality of authenticate_and_setup_conn
    method when pyeapi connection with invalid credentials is tried"""

    mocker_object = mocker.patch("vane.device_interface.PyeapiConn")
    pyeapi_instance = mocker_object.return_value

    test_duts = read_yaml("tests/unittests/fixtures/fixture_duts.yaml")
    dut = test_duts["duts"][0]

    success = tests_tools.authenticate_and_setup_conn(dut, pyeapi_instance)

    # assert calls PyeapiConn were made correctly

    assert pyeapi_instance.set_up_conn.call_count == 1

    name = dut["name"]
    loginfo.assert_called_with(f"Authentication to dut {name} is successful")

    assert success


def test_authenticate_and_setup_conn_pyeapi_invalid(mocker, loginfo):
    """Validate the functionality of authenticate_and_setup_conn
    method when pyeapi connection with invalid credentials is tried
    and Vane should still continue"""

    mocker_object = mocker.patch("vane.device_interface.PyeapiConn")
    pyeapi_instance = mocker_object.return_value

    # Create a MagicMock for the set_up_conn method
    mocked_set_up_conn = mocker.patch.object(pyeapi_instance, "set_up_conn")

    # Configure the MagicMock to raise an exception when called
    mocked_set_up_conn.side_effect = ConnectionError("pyeapi", "Incorrect Credentials")

    test_duts = read_yaml("tests/unittests/fixtures/fixture_duts.yaml")
    dut = test_duts["duts"][0]

    vane.config.test_parameters = {"parameters": {"continue_when_unreachable": True}}

    success = tests_tools.authenticate_and_setup_conn(dut, pyeapi_instance)

    # assert calls NetmikoConn were made correctly

    assert pyeapi_instance.set_up_conn.call_count == 1

    name = dut["name"]
    loginfo.assert_called_with(f"Authentication to dut {name} failed")

    assert not success


def test_check_duts_reachability_when_reachable(mocker, loginfo):
    """Validates the functionality of check_duts_reachability method
    when dut is reachable"""

    mocker_object = mocker.patch("vane.tests_tools.ping")
    host = mocker_object.return_value
    host.is_alive = True
    test_duts = {
        "duts": [
            {
                "mgmt_ip": "10.255.70.133",
                "name": "DCBBW1",
                "password": "cvp123!",
                "transport": "https",
                "username": "cvpadmin",
                "role": "unknown",
            }
        ]
    }

    reachability, reachable_duts, unreachable_duts = tests_tools.check_duts_reachability(test_duts)
    assert reachability
    assert reachable_duts[0] == test_duts["duts"][0]
    assert not unreachable_duts

    loginfo_calls = [
        call("Checking connectivity of duts"),
    ]

    loginfo.assert_has_calls(loginfo_calls, any_order=False)


def test_check_duts_reachability_when_exception(mocker, loginfo, logerr):
    """Validates the functionality of check_duts_reachability method
    when an exception is raised but dut is reachable"""

    mocker_object = mocker.patch("vane.tests_tools.ping")
    mocker.patch("os.system", return_value=0)
    mocker_object.side_effect = [
        SocketPermissionError("Windows subsystem cannot execute this package")
    ]
    test_duts = {
        "duts": [
            {
                "mgmt_ip": "10.255.70.133",
                "name": "DCBBW1",
                "password": "cvp123!",
                "transport": "https",
                "username": "cvpadmin",
                "role": "unknown",
            }
        ]
    }

    reachability, reachable_duts, unreachable_duts = tests_tools.check_duts_reachability(test_duts)
    assert reachability
    assert reachable_duts[0] == test_duts["duts"][0]
    assert not unreachable_duts

    loginfo_calls = [
        call("Checking connectivity of duts"),
    ]

    loginfo.assert_has_calls(loginfo_calls, any_order=False)
    logerr.assert_called_with(
        "Entered the exception due to permission issues: "
        "Root privileges are required to create the socket\n"
        "Trying the ping utility via os.system instead"
    )


def test_send_cmds_json(loginfo, logdebug, mocker):
    """Validates the functionality of send_cmds method"""

    # mocking call to run commands method on connection object

    mocker.patch("vane.device_interface.PyeapiConn.run_commands", return_value="output_in_json")

    show_cmds = ["show version"]
    show_cmds_output, show_cmd_list_output = tests_tools.send_cmds(
        show_cmds, vane.device_interface.PyeapiConn, "json"
    )

    # asserting return values when encoding is json

    assert show_cmds_output == "output_in_json"
    assert show_cmd_list_output == show_cmds
    loginfo.assert_called_with("Ran all show commands on dut to gather json data")
    logdebug_calls = [
        call("List of show commands in show_cmds with encoding json: ['show version']"),
        call("Ran all show cmds with encoding json: ['show version']"),
        call("Return all show cmds: output_in_json"),
    ]
    logdebug.assert_has_calls(logdebug_calls, any_order=False)


def test_send_cmds_text(loginfo, logdebug, mocker):
    """Validates the functionality of send_cmds method"""

    # mocking call to run commands method on connection object

    mocker.patch("vane.device_interface.PyeapiConn.run_commands", return_value="output_in_text")

    show_cmds = ["show version"]
    show_cmds_output, show_cmd_list_output = tests_tools.send_cmds(
        show_cmds, vane.device_interface.PyeapiConn, "text"
    )

    # asserting return values when encoding is text

    assert show_cmds_output == "output_in_text"
    assert show_cmd_list_output == show_cmds
    loginfo.assert_called_with("Ran all show commands on dut to gather text data")
    logdebug_calls = [
        call("List of show commands in show_cmds with encoding text: ['show version']"),
        call("Ran all show cmds with encoding text: ['show version']"),
        call("Return all show cmds: output_in_text"),
    ]
    logdebug.assert_has_calls(logdebug_calls, any_order=False)


def test_send_cmds_exception(logdebug, logerr, mocker):
    """Validates the functionality of send_cmds method"""

    # mocking call to run commands method on connection object

    mocker_object = mocker.patch("vane.device_interface.PyeapiConn.run_commands")
    mocker_object.side_effect = [
        Exception("show version is erring"),
        "",
    ]

    show_cmds = ["show version"]
    show_cmds_output, show_cmd_list_output = tests_tools.send_cmds(
        show_cmds, vane.device_interface.PyeapiConn, "text"
    )

    # asserting when run_commands raises an exception
    assert show_cmds_output == ""
    assert show_cmd_list_output == []
    logdebug_calls = [
        call("New show_cmds: []"),
    ]
    logdebug.assert_has_calls(logdebug_calls, any_order=False)

    logerr.assert_called_with("Error running all cmds: show version is erring")


error = ["show lldp neighbors has an error in it", "show lldp neighbors status has an error in it"]
show_cmds = [
    ["show version", "show clock", "show lldp neighbors", "show lldp neighbors status"],
    ["show version", "show clock", "show lldp neighbors", "show lldp neighbors status"],
]
expected_output = [
    ["show version", "show clock", "show lldp neighbors status"],
    ["show version", "show clock", "show lldp neighbors"],
]


@pytest.mark.parametrize(
    "error, show_cmds, expected_output",
    [(error[0], show_cmds[0], expected_output[0]), (error[1], show_cmds[1], expected_output[1])],
)
def test_remove_cmd(error, show_cmds, expected_output):
    """Validates functionality of remove_cmd method"""

    actual_output = tests_tools.remove_cmd(error, show_cmds)
    assert expected_output == actual_output


def test_dut_worker(logdebug, mocker):
    """Validates functionality of dut_worker method
    FIXTURE NEEDED: fixture_duts.yaml"""
    dut = {
        "connection": "vane.device_interface.PyeapiConn",
        "name": "DSR01",
        "mgmt_ip": "10.255.50.212",
        "username": "cvpadmin",
        "role": "unknown",
        "neighbors": [
            {"neighborDevice": "DCBBW1", "neighborPort": "Ethernet1", "port": "Ethernet1"},
            {"neighborDevice": "DCBBW2", "neighborPort": "Ethernet1", "port": "Ethernet2"},
            {"neighborDevice": "DCBBE1", "neighborPort": "Ethernet1", "port": "Ethernet3"},
            {"neighborDevice": "DCBBE2", "neighborPort": "Ethernet1", "port": "Ethernet4"},
        ],
        "results_dir": "reports/results",
        "report_dir": "reports",
        "eapi_file": "tests/unittests/fixtures/eapi.conf",
    }
    show_cmds = ["show version", "show clock"]
    test_duts = read_yaml("tests/unittests/fixtures/fixture_duts.yaml")

    # mocking methods called in dut_worker

    mocker_object = mocker.patch("vane.tests_tools.send_cmds")
    mocker_object.side_effect = [
        [["version_output_json"], ["show version"]],
        [[{"output": "clock_output_text"}], ["show clock"]],
    ]
    mocker.patch("vane.tests_tools.return_interfaces", return_value=[])

    tests_tools.dut_worker(dut, show_cmds, test_duts)

    # assert values

    assert dut["output"]["interface_list"] == []
    assert dut["output"]["show version"]["json"] == "version_output_json"
    assert dut["output"]["show clock"]["json"] == ""
    assert dut["output"]["show version"]["text"] == ""
    assert dut["output"]["show clock"]["text"] == "clock_output_text"

    logdebug_calls = [
        call("List of show commands ['show version', 'show clock']"),
        call("Returned from send_cmds_json ['show version']"),
        call("Returned from send_cmds_txt ['show clock']"),
        call("Executing show command: show version for test test_show_version"),
        call("Adding output of show version to duts data structure"),
        call("Found cmd: show version at index 0 of ['show version']"),
        call("length of cmds: 1 vs length of output 1"),
        call("Adding cmd show version to dut and data version_output_json"),
        call("No text output for show version"),
        call("Executing show command: show clock for test test_show_clock"),
        call("Adding output of show clock to duts data structure"),
        call("No json output for show clock"),
        call("Found cmd: show clock at index 0 of ['show clock']"),
        call("length of cmds: 1 vs length of output 1"),
        call("Adding cmd show clock to dut and data clock_output_text"),
    ]
    logdebug.assert_has_calls(logdebug_calls, any_order=False)


def test_return_interfaces(loginfo, logdebug):
    """Validates if interfaces are being read properly from test parameters
<<<<<<< HEAD
    FIXTURE NEEDED: fixture_duts.yaml"""
    test_duts = read_yaml("tests/unittests/fixtures/fixture_duts.yaml")
    duts = test_duts["duts"]
    actual_output = tests_tools.return_interfaces("DSR01", duts)
    excepted_output = [
=======
    FIXTURE NEEDED: fixture_duts.yaml and fixture_duts_no_neighbors.yaml"""
    test_parameters = read_yaml("tests/unittests/fixtures/fixture_duts.yaml")
    actual_output = tests_tools.return_interfaces("DSR01", test_parameters)
    expected_output = [
>>>>>>> d7d6a48b
        {
            "hostname": "DSR01",
            "interface_name": "Ethernet1",
            "z_hostname": "DCBBW1",
            "z_interface_name": "Ethernet1",
            "media_type": "",
        },
        {
            "hostname": "DSR01",
            "interface_name": "Ethernet2",
            "z_hostname": "DCBBW2",
            "z_interface_name": "Ethernet1",
            "media_type": "",
        },
        {
            "hostname": "DSR01",
            "interface_name": "Ethernet3",
            "z_hostname": "DCBBE1",
            "z_interface_name": "Ethernet1",
            "media_type": "",
        },
        {
            "hostname": "DSR01",
            "interface_name": "Ethernet4",
            "z_hostname": "DCBBE2",
            "z_interface_name": "Ethernet1",
            "media_type": "",
        },
    ]
    assert actual_output == expected_output
    loginfo_calls = [
        call("Parse reachable_duts for interface connections and return them to test"),
        call("Discovering interface parameters for: DSR01"),
        call("Returning interface list."),
    ]
    loginfo.assert_has_calls(loginfo_calls, any_order=False)
    logdebug_calls = [
        call(
            "Adding interface parameters:"
            " {'neighborDevice': 'DCBBW1', 'neighborPort': 'Ethernet1', 'port': 'Ethernet1'}"
            " neighbor for: DSR01"
        ),
        call(
            "Adding interface parameters:"
            " {'neighborDevice': 'DCBBW2', 'neighborPort': 'Ethernet1', 'port': 'Ethernet2'}"
            " neighbor for: DSR01"
        ),
        call(
            "Adding interface parameters:"
            " {'neighborDevice': 'DCBBE1', 'neighborPort': 'Ethernet1', 'port': 'Ethernet3'}"
            " neighbor for: DSR01"
        ),
        call(
            "Adding interface parameters:"
            " {'neighborDevice': 'DCBBE2', 'neighborPort': 'Ethernet1', 'port': 'Ethernet4'}"
            " neighbor for: DSR01"
        ),
        call(
            "Returning interface list:"
            " [{'hostname': 'DSR01', 'interface_name': 'Ethernet1',"
            " 'z_hostname': 'DCBBW1', 'z_interface_name': 'Ethernet1', 'media_type': ''},"
            " {'hostname': 'DSR01', 'interface_name': 'Ethernet2',"
            " 'z_hostname': 'DCBBW2', 'z_interface_name': 'Ethernet1', 'media_type': ''},"
            " {'hostname': 'DSR01', 'interface_name': 'Ethernet3',"
            " 'z_hostname': 'DCBBE1', 'z_interface_name': 'Ethernet1', 'media_type': ''},"
            " {'hostname': 'DSR01', 'interface_name': 'Ethernet4',"
            " 'z_hostname': 'DCBBE2', 'z_interface_name': 'Ethernet1', 'media_type': ''}]"
        ),
    ]
    logdebug.assert_has_calls(logdebug_calls, any_order=False)

    # Test to validate return_interfaces when neighbors field is not present in duts.yaml
    test_parameters = read_yaml("tests/unittests/fixtures/fixture_duts_no_neighbors.yaml")
    actual_output = tests_tools.return_interfaces("DSR01", test_parameters)
    expected_output = []
    assert actual_output == expected_output


def test_get_parameters(loginfo, logdebug):
    """Validates getting test case details from test parameters, suites and name
    FIXTURES NEEDED: fixture_test_parameters.yaml"""
    tests_parameters = read_yaml("tests/unittests/fixtures/fixture_test_parameters.yaml")
    test_suite = "sample_network_tests/aaa/test_aaa.py"
    test_case = "test_if_exec_authorization_methods_set_on_"

    expected_output = {
        "name": "test_if_exec_authorization_methods_set_on_",
        "description": "Verify AAA exec authorization are method-lists set correct",
        "exec_auth": ["none"],
        "show_cmd": "show aaa methods all",
        "expected_output": None,
        "comment": None,
        "result": True,
        "test_suite": "test_aaa.py",
    }

    actual_output = tests_tools.get_parameters(tests_parameters, test_suite, test_case)
    assert expected_output == actual_output

    loginfo_calls = [
        call("Identify test case and return parameters"),
        call("Return testcases for Test Suite: test_aaa.py"),
        call("Return parameters for Test Case: test_if_exec_authorization_methods_set_on_"),
    ]
    loginfo.assert_has_calls(loginfo_calls, any_order=False)

    logdebug_calls = [
        call(
            "Suite_parameters:"
            " [{'name': 'test_aaa.py',"
            " 'testcases': [{'name': 'test_if_authentication_counters_are_incrementing_on_',"
            " 'description': 'Verify AAA counters are working correctly',"
            " 'show_cmds': ['show lldp neighbors', 'show aaa counters'], 'expected_output': None,"
            " 'comment': None, 'result': True},"
            " {'name': 'test_if_aaa_session_logging_is_working_on_',"
            " 'description': 'Verify AAA session logging is working by"
            " identifying eapi connection',"
            " 'show_cmd': 'show users detail', 'expected_output': 'commandApi',"
            " 'comment': None, 'result': True},"
            " {'name': 'test_if_commands_authorization_methods_set_on_',"
            " 'description': 'Verify AAA command authorization are method-lists set correct',"
            " 'cmd_auth': ['none'], 'show_cmd': 'show aaa methods all', 'expected_output': None,"
            " 'comment': None, 'result': True},"
            " {'name': 'test_if_exec_authorization_methods_set_on_',"
            " 'description': 'Verify AAA exec authorization are method-lists set correct',"
            " 'exec_auth': ['none'], 'show_cmd': 'show aaa methods all', 'expected_output': None,"
            " 'comment': None, 'result': True}], 'dir_path': 'sample_network_tests/aaa'}]"
        ),
        call(
            "Case_parameters: {'name': 'test_if_exec_authorization_methods_set_on_',"
            " 'description': 'Verify AAA exec authorization are method-lists set correct',"
            " 'exec_auth': ['none'], 'show_cmd': 'show aaa methods all', 'expected_output': None,"
            " 'comment': None, 'result': True}"
        ),
    ]
    logdebug.assert_has_calls(logdebug_calls, any_order=False)


def test_verify_show_cmd_pass(loginfo, logdebug):
    """Validates verification of show commands being executed on given dut"""
    dut = {"output": {"show clock": ""}, "name": "Test Dut"}
    show_cmd = "show clock"
    tests_tools.verify_show_cmd(show_cmd, dut)
    loginfo.assert_called_with(
        "Verifying if show command show clock was successfully executed on Test Dut dut"
    )
    logdebug.assert_called_with("Verified output for show command show clock on Test Dut")


def test_verify_show_cmd_fail(logcritical):
    """Validates verification of show commands being executed on given dut"""
    dut = {"output": {"show clock": ""}, "name": "Test Dut"}
    show_cmd = "show lldp neighbors"

    # handling the assert False raised in the verify_show_cmd method
    # when show_cmd is not executed on the dut

    with pytest.raises(AssertionError):
        tests_tools.verify_show_cmd(show_cmd, dut)
    logcritical.assert_called_with("Show command show lldp neighbors not executed on Test Dut")


def test_verify_tacacs_exists(loginfo, logdebug):
    """Validates verification of tacacs servers on duts"""
    dut = {
        "output": {
            "show tacacs": {"json": {"tacacsServers": [{"One": "value1"}, {"Two": "value2"}]}}
        },
        "name": "Test Dut",
    }
    actual_output = tests_tools.verify_tacacs(dut)
    assert actual_output
    loginfo.assert_called_with("Verifying if tacacs server(s) are configured on Test Dut dut")
    logdebug.assert_called_with("2 tacacs servers are configured so returning True")


def test_verify_tacacs_not_exist(loginfo):
    """Validates verification of tacacs servers on duts"""
    dut = {"output": {"show tacacs": {"json": {"tacacsServers": []}}}, "name": "Test Dut"}
    actual_output = tests_tools.verify_tacacs(dut)
    assert not actual_output
    loginfo.assert_called_with("Verifying if tacacs server(s) are configured on Test Dut dut")


def test_verify_veos_pass(loginfo, logdebug):
    """Validates verification of dut instances' model"""
    dut = {"output": {"show version": {"json": {"modelName": "vEOS-Lab"}}}, "name": "Test Dut"}
    actual_output = tests_tools.verify_veos(dut)
    loginfo.assert_called_with("Verifying if Test Dut DUT is a VEOS instance. Model is vEOS-Lab")
    logdebug.assert_called_with("Test Dut is a VEOS instance so returning True")
    assert actual_output


def test_verify_veos_fail(loginfo, logdebug):
    """Validates verification of dut instances' model"""
    dut = {"output": {"show version": {"json": {"modelName": "cEOS"}}}, "name": "Test Dut"}
    actual_output = tests_tools.verify_veos(dut)
    loginfo.assert_called_with("Verifying if Test Dut DUT is a VEOS instance. Model is cEOS")
    logdebug.assert_called_with("Test Dut is not a VEOS instance so returning False")
    assert not actual_output


def test_return_show_cmds(loginfo, logdebug):
    """Validates if correct show commands get returned given test suites
    FIXTURES NEEDED: fixture_test_parameters.yaml"""
    test_parameters = read_yaml("tests/unittests/fixtures/fixture_test_parameters.yaml")
    expected_output = [
        "show version",
        "show lldp neighbors",
        "show aaa counters",
        "show users detail",
        "show aaa methods all",
    ]
    actual_output = tests_tools.return_show_cmds(test_parameters)
    assert expected_output == actual_output
    loginfo_calls = [
        call("Finding show commands in test suite: test_aaa.py"),
        call(
            "The following show commands are required for test cases: "
            "['show version', 'show lldp neighbors', 'show aaa counters', "
            "'show users detail', 'show aaa methods all']"
        ),
    ]
    loginfo.assert_has_calls(loginfo_calls, any_order=False)

    logdebug_calls = [
        call(
            "Discover the names of test suites from"
            " {'test_suites':"
            " [{'name': 'test_aaa.py',"
            " 'testcases': [{'name': 'test_if_authentication_counters_are_incrementing_on_',"
            " 'description': 'Verify AAA counters are working correctly',"
            " 'show_cmds': ['show lldp neighbors', 'show aaa counters'], 'expected_output': None,"
            " 'comment': None, 'result': True},"
            " {'name': 'test_if_aaa_session_logging_is_working_on_',"
            " 'description': 'Verify AAA session logging is working by"
            " identifying eapi connection',"
            " 'show_cmd': 'show users detail', 'expected_output': 'commandApi',"
            " 'comment': None, 'result': True},"
            " {'name': 'test_if_commands_authorization_methods_set_on_',"
            " 'description': 'Verify AAA command authorization are method-lists set correct',"
            " 'cmd_auth': ['none'], 'show_cmd': 'show aaa methods all', 'expected_output': None,"
            " 'comment': None, 'result': True},"
            " {'name': 'test_if_exec_authorization_methods_set_on_',"
            " 'description': 'Verify AAA exec authorization are method-lists set correct',"
            " 'exec_auth': ['none'], 'show_cmd': 'show aaa methods all', 'expected_output': None,"
            " 'comment': None, 'result': True}], 'dir_path': 'sample_network_tests/aaa'}]}"
        ),
        call("Found show commands ['show lldp neighbors', 'show aaa counters']"),
        call("Adding Show commands show lldp neighbors"),
        call("Adding Show commands show aaa counters"),
        call("Found show command show users detail"),
        call("Adding Show command show users detail"),
        call("Found show command show aaa methods all"),
        call("Adding Show command show aaa methods all"),
        call("Found show command show aaa methods all"),
    ]
    logdebug.assert_has_calls(logdebug_calls, any_order=False)


def test_return_test_defs(logdebug):
    """Validates if test definitions are being generated correctly
    Creates a temporary reports/test_definition and deletes it before exiting
    FIXTURE NEEDED: fixture_tacacs_test_def.yaml"""
    expected_yaml = {
        "parameters": {
            "report_dir": "reports",
            "test_cases": "test_tacacs.py",
            "test_dirs": ["tests/unittests/fixtures/fixture_tacacs"],
            "test_definitions": "test_definition.yaml",
        }
    }
    os.makedirs(os.path.dirname("reports/test_definition.yaml"), exist_ok=True)
    actual_output = tests_tools.return_test_defs(expected_yaml)
    expected_output = read_yaml("tests/unittests/fixtures/fixture_tacacs_test_def.yaml")
    assert (
        actual_output["test_suites"][0]["testcases"]
        == expected_output["test_suites"][0]["testcases"]
    )
    assert actual_output["test_suites"][0]["name"] == expected_output["test_suites"][0]["name"]
    assert actual_output == expected_output

    logdebug.assert_called_with(
        "Return the following test definitions data structure "
        "{'test_suites': [{'name': 'test_tacacs.py', "
        "'testcases': [{'name': 'test_if_tacacs_is_sending_messages_on_', "
        "'description': 'Verify tacacs messages are sending correctly', 'show_cmd': 'show tacacs', "
        "'expected_output': None, 'report_style': 'modern', "
        "'test_criteria': 'Verify tacacs messages are sending correctly', "
        "'criteria': 'names', 'filter': ['DSR01', 'DCBBW1'], 'comment': None, 'result': True}, "
        "{'name': 'test_if_tacacs_is_receiving_messages_on_', "
        "'description': 'Verify tacacs messages are received correctly', "
        "'show_cmd': 'show tacacs', "
        "'expected_output': None, 'report_style': 'modern', "
        "'test_criteria': 'Verify tacacs messages are received correctly', "
        "'criteria': 'names', 'filter': ['DSR01', 'DCBBW1'], 'comment': None, 'result': True}], "
        "'dir_path': 'tests/unittests/fixtures/fixture_tacacs'}]}"
    )
    shutil.rmtree("reports", ignore_errors=True)


def test_export_yaml():
    """Validates exporting of data into a yaml file"""
    yaml_file = "export_file.yaml"
    yaml_data = {
        "parameters": {
            "report_dir": "reports",
            "test_cases": "test_tacacs.py",
            "test_dirs": ["../systests/tacacs"],
            "test_definitions": "test_definition.yaml",
        }
    }
    assert not os.path.isfile(yaml_file)
    tests_tools.export_yaml(yaml_file, yaml_data)

    # check if yaml file got created
    assert os.path.isfile(yaml_file)

    # check if yaml file got written to correctly
    with open(yaml_file, "r", encoding="utf-8") as input_yaml:
        assert yaml_data == yaml.safe_load(input_yaml)
    os.remove(yaml_file)


def test_export_text():
    """Validates exporting of data to text file"""
    text_file = "text/export_file.txt"
    text_data = {
        "report_dir": "reports",
        "test_cases": "test_tacacs.py",
        "test_dirs": ["../sample_network_tests/tacacs"],
        "test_definitions": "test_definition.yaml",
    }

    divider = "================================================================"
    heading = f"{divider}\nThese commands were run when PRIMARY DUT was DUT1\n{divider}\n\n"
    expected_data = heading
    for key, value in text_data.items():
        expected_data += str(key) + str(value) + "\n"

    assert not os.path.exists(text_file)
    tests_tools.export_text(text_file, text_data, "DUT1")

    # check if text file got created
    assert os.path.exists(text_file)

    # # check if text file got written to correctly
    with open("text/export_file.txt", "r", encoding="utf-8") as file:
        contents = file.read()
        assert contents == expected_data

    shutil.rmtree("text", ignore_errors=True)


def test_create_duts_file():
    """Validates generation of duts file from topology and inventory file
    FIXTURES NEEDED: fixture_topology.yaml, fixture_inventory.yaml"""
    topology_data = "tests/unittests/fixtures/fixture_topology.yaml"
    inventory_data = "tests/unittests/fixtures/fixture_inventory.yaml"
    duts_file_name = "duts_file_name.yaml"

    expected_data = {
        "duts": [
            {
                "mgmt_ip": "10.255.99.253",
                "name": "DCBBW1",
                "neighbors": [
                    {"neighborDevice": "DSR01", "neighborPort": "Ethernet1", "port": "Ethernet1"}
                ],
                "password": "cvp123!",
                "transport": "https",
                "username": "cvpadmin",
                "role": "unknown",
            }
        ],
    }

    tests_tools.create_duts_file(topology_data, inventory_data, duts_file_name)
    assert os.path.isfile(duts_file_name)
    with open(duts_file_name, "r", encoding="utf-8") as input_yaml:
        assert expected_data == yaml.safe_load(input_yaml)
    os.remove(duts_file_name)


# TEST-OPS METHODS

# global variables

TEST_DEFINITION = read_yaml("tests/unittests/fixtures/fixture_test_definitions.yaml")
TEST_SUITE = "test_memory.py"
DUT = read_yaml("tests/unittests/fixtures/fixture_detail_duts.yaml")
OUTPUT = (
    "Arista vEOS-lab\nHardware version: \nSerial number: SN-DCBBW1\n"
    "Hardware MAC address: a486.49d7.e2d9\nSystem MAC address: a486.49d7.e2d9\n\n"
    "Software image version: 4.27.2F\nArchitecture: x86_64\n"
    "Internal build version: 4.27.2F-26069621.4272F\n"
    "Internal build ID: 2fd003fd-04c4-4b44-9c26-417e6ca42009\nImage format version: 1.0\n"
    "Image optimization: None\n\nUptime: 3 days, 4 hours and 56 minutes\n"
    "Total memory: 3938900 kB\nFree memory: 2755560 kB\n\n"
)


# utility method for creating tops object


def create_test_ops_instance(mocker):
    """Utility function to create tops object needed for testing TestOps methods"""

    # creating test ops object and mocking inspect_stack call
    mocker.patch("inspect.stack", return_value=["", ["", "", "", "test_memory_utilization_on_"]])

    tops = tests_tools.TestOps(TEST_DEFINITION, TEST_SUITE, DUT)

    return tops


def test_test_ops_constructor(mocker):
    "Validates that TestOPs object gets initialized correctly"

    # mocking the call to _verify_show_cmd and _get_parameters in init()

    mocker.patch(
        "vane.tests_tools.TestOps._get_parameters",
        return_value=read_yaml("tests/unittests/fixtures/fixture_testops_test_parameters.yaml"),
    )
    mocker.patch("vane.tests_tools.TestOps._verify_show_cmd", return_value=True)
    tops = create_test_ops_instance(mocker)

    # assert all the object values are set correctly

    assert tops.test_case == "test_memory_utilization_on_"
    assert tops.test_parameters == read_yaml(
        "tests/unittests/fixtures/fixture_testops_test_parameters.yaml"
    )
    assert tops.expected_output == 80
    assert tops.dut == read_yaml("tests/unittests/fixtures/fixture_detail_duts.yaml")
    assert tops.dut_name == "DCBBW1"
    assert tops.interface_list == [
        {
            "hostname": "DCBBW1",
            "interface_name": "Ethernet1",
            "media_type": "",
            "z_hostname": "DSR01",
            "z_interface_name": "Ethernet1",
        },
        {
            "hostname": "DCBBW1",
            "interface_name": "Ethernet3",
            "media_type": "",
            "z_hostname": "BLFW1",
            "z_interface_name": "Ethernet1",
        },
        {
            "hostname": "DCBBW1",
            "interface_name": "Ethernet4",
            "media_type": "",
            "z_hostname": "BLFW2",
            "z_interface_name": "Ethernet1",
        },
    ]
    assert tops.results_dir == "reports/results"
    assert tops.report_dir == "reports"

    assert tops.show_cmds == {"DCBBW1": ["show version"]}
    assert tops._show_cmds == {"DCBBW1": ["show version", "show version"]}
    assert tops.show_cmd == "show version"

    assert tops.show_cmd_txts == {"DCBBW1": [OUTPUT]}
    assert tops._show_cmd_txts == {"DCBBW1": [OUTPUT, OUTPUT]}

    assert tops.show_cmd_txt == OUTPUT

    assert tops.show_output == ""
    assert not tops.test_steps

    assert tops.comment == ""
    assert tops.output_msg == ""
    assert not tops.actual_results
    assert not tops.expected_results
    assert tops.actual_output == ""
    assert not tops.test_result
    assert tops.test_id == tops.test_parameters.get("test_id", None)


def test_test_ops_verify_show_cmd_pass(loginfo, logdebug, mocker):
    """Validates verification of show commands being executed on given dut"""

    # mocking the call to _get_parameters in init()

    mocker.patch(
        "vane.tests_tools.TestOps._get_parameters",
        return_value=read_yaml("tests/unittests/fixtures/fixture_testops_test_parameters.yaml"),
    )
    tops = create_test_ops_instance(mocker)

    # handling the true case

    show_cmds = ["show version"]
    tops._verify_show_cmd(show_cmds, DUT)
    loginfo.assert_called_with(
        "Verifying if show command ['show version'] were successfully executed on DCBBW1 dut"
    )
    logdebug.assert_called_with("Verified output for show command show version on DCBBW1")


def test_test_ops_verify_show_cmd_fail(logcritical, mocker):
    """Validates verification of show commands being executed on given dut"""

    # mocking the call to _get_parameters in init()

    mocker.patch(
        "vane.tests_tools.TestOps._get_parameters",
        return_value=read_yaml("tests/unittests/fixtures/fixture_testops_test_parameters.yaml"),
    )
    tops = create_test_ops_instance(mocker)

    # handling the false case

    show_cmd = ["show lldp neighbors"]

    # handling the assert False raised in the verify_show_cmd method
    # when show_cmd is not executed on the dut

    with pytest.raises(AssertionError):
        tops._verify_show_cmd(show_cmd, DUT)
    logcritical.assert_called_with("Show command show lldp neighbors not executed on DCBBW1")


def test_test_ops_write_results(loginfo, logdebug, mocker):
    "Validates functionality of write_results method"

    # mocking the call to _verify_show_cmd and _get_parameters in init()

    mocker.patch(
        "vane.tests_tools.TestOps._get_parameters",
        return_value=read_yaml("tests/unittests/fixtures/fixture_testops_test_parameters.yaml"),
    )
    mocker.patch("vane.tests_tools.TestOps._verify_show_cmd", return_value=True)

    # mocking call to export_yaml

    mocker_object = mocker.patch("vane.tests_tools.export_yaml")

    tops = create_test_ops_instance(mocker)
    tops._write_results()

    # assert the logs

    loginfo.assert_called_with("Preparing to write results")
    logdebug.assert_called_with(
        "Creating results file named reports/results/result-test_memory_utilization_on_-DSR01.yml"
    )

    # assert export_yaml got called with correctly processed arguments

    test_params = read_yaml("tests/unittests/fixtures/fixture_testops_test_parameters.yaml")
    mocker_object.assert_called_once_with(
        "reports/results/result-test_memory_utilization_on_-DSR01.yml", test_params
    )


def test_test_ops_write_text_results(mocker):
    "Validates functionality of write_text_results method"

    # mocking the call to _verify_show_cmd and _get_parameters in init()

    mocker.patch(
        "vane.tests_tools.TestOps._get_parameters",
        return_value=read_yaml("tests/unittests/fixtures/fixture_testops_test_parameters.yaml"),
    )
    mocker.patch("vane.tests_tools.TestOps._verify_show_cmd", return_value=True)

    # mocking call to export_yaml

    mocker_object = mocker.patch("vane.tests_tools.export_text")

    tops = create_test_ops_instance(mocker)
    tops._write_text_results()

    # assert export_text got called with correctly processed arguments

    text_file = "reports/TEST RESULTS/1 test_memory_utilization_on_/1 DCBBW1 Verification.txt"
    text_data = {
        "1. DCBBW1# show version": "\n\n" + OUTPUT,
        "2. DCBBW1# show version": "\n\n" + OUTPUT,
    }
    dut_name = "DCBBW1"
    mocker_object.assert_called_once_with(text_file, text_data, dut_name)


def test_test_ops_get_parameters(loginfo, logdebug, mocker):
    """Validates getting test case details from test parameters, suites and name"""

    # mocking the call to _verify_show_cmd in init()

    mocker.patch("vane.tests_tools.TestOps._verify_show_cmd", return_value=True)
    tops = create_test_ops_instance(mocker)

    expected_output = {
        "name": "test_memory_utilization_on_",
        "description": "Verify memory is not exceeding high utilization",
        "show_cmd": "show version",
        "expected_output": 80,
        "report_style": "modern",
        "test_criteria": "Verify memory is not exceeding high utilization",
        "criteria": "names",
        "filter": ["DSR01", "DCBBW1"],
        "comment": None,
        "result": True,
        "test_suite": "test_memory.py",
    }

    actual_output = tops._get_parameters(TEST_DEFINITION, TEST_SUITE, "test_memory_utilization_on_")
    assert expected_output == actual_output

    loginfo_calls = [
        call("Identify test case and return parameters"),
        call("Returning parameters for Test Case: test_memory_utilization_on_"),
    ]
    loginfo.assert_has_calls(loginfo_calls, any_order=False)

    logdebug_calls = [
        call("Return testcases for Test Suite: test_memory.py"),
        call(
            "Suite_parameters: [{'name': 'test_memory.py', 'testcases': "
            "[{'name': 'test_memory_utilization_on_', "
            "'description': 'Verify memory is not exceeding high utilization', "
            "'show_cmd': 'show version', 'expected_output': 80, 'report_style': 'modern', "
            "'test_criteria': 'Verify memory is not exceeding high utilization', "
            "'criteria': 'names', 'filter': ['DSR01', 'DCBBW1'], 'comment': None, "
            "'result': True}]}]"
        ),
        call(
            "Case_parameters: {'name': 'test_memory_utilization_on_', "
            "'description': 'Verify memory is not exceeding high utilization', "
            "'show_cmd': 'show version', 'expected_output': 80, 'report_style': 'modern', "
            "'test_criteria': 'Verify memory is not exceeding high utilization', "
            "'criteria': 'names', 'filter': ['DSR01', 'DCBBW1'], 'comment': None, "
            "'result': True}"
        ),
    ]
    logdebug.assert_has_calls(logdebug_calls, any_order=False)


def test_test_ops_generate_report(logdebug, mocker):
    """Validates functionality of generate_report method"""
    mocker.patch(
        "vane.tests_tools.TestOps._get_parameters",
        return_value=read_yaml("tests/unittests/fixtures/fixture_testops_test_parameters.yaml"),
    )
    mocker.patch("vane.tests_tools.TestOps._verify_show_cmd", return_value=True)
    mocker_object_one = mocker.patch("vane.tests_tools.TestOps._html_report")
    mocker_object_two = mocker.patch("vane.tests_tools.TestOps._write_results")
    mocker_object_three = mocker.patch("vane.tests_tools.TestOps._write_text_results")
    tops = create_test_ops_instance(mocker)

    expected_output = {
        "comment": "",
        "criteria": "names",
        "description": "Verify memory is not exceeding high utilization",
        "expected_output": 80,
        "filter": ["DSR01", "DCBBW1"],
        "name": "test_memory_utilization_on_",
        "report_style": "modern",
        "result": True,
        "show_cmd": "show version:\n\n" + OUTPUT,
        "test_criteria": "Verify memory is not exceeding high utilization",
        "test_suite": "test_memory.py",
        "dut": "DCBBW1",
        "test_result": False,
        "output_msg": "",
        "actual_output": "",
        "skip": False,
        "test_id": 1,
        "show_cmd_txts": {
            "DCBBW1": [
                OUTPUT,
                OUTPUT,
            ]
        },
        "test_steps": [],
        "show_cmds": {"DCBBW1": ["show version", "show version"]},
        "fail_or_skip_reason": "",
    }

    tops.generate_report("DCBBW1", "Output")

    # assert method calls and values

    assert tops.test_parameters == expected_output

    mocker_object_one.assert_called_once()
    mocker_object_two.assert_called_once()
    mocker_object_three.assert_called_once()

    logdebug.assert_called_with("Output on device DCBBW1 after SSH connection is: Output")


def test_test_ops_html_report(mocker, capsys):
    """Validates html_report functionality"""

    mocker.patch(
        "vane.tests_tools.TestOps._get_parameters",
        return_value=read_yaml("tests/unittests/fixtures/fixture_testops_test_parameters.yaml"),
    )
    mocker.patch("vane.tests_tools.TestOps._verify_show_cmd", return_value=True)
    tops = create_test_ops_instance(mocker)

    tops._html_report()

    # Capture the standard output
    captured_output = capsys.readouterr()

    show_output = (
        f"SHOW OUTPUT COLLECTED IN TEST CASE:\n===================================\n"
        f"1. DCBBW1# show version\n\n{OUTPUT}\n2. DCBBW1# show version\n\n{OUTPUT}"
    )

    # Assert that the expected prints occurred
    assert "OUTPUT MESSAGES:" in captured_output.out
    assert "\nEXPECTED OUTPUT:\n================\n80\n" in captured_output.out
    assert "ACTUAL OUTPUT:" in captured_output.out

    assert show_output in captured_output.out


def test_test_ops_parse_test_steps(loginfo, mocker):
    """Validates verification of the parse_test_steps method
    FIXTURE NEEDED: tests/unittests/fixtures/test_steps/test_steps.py"""

    # mocking the call to _verify_show_cmd and _get_parameters in init()

    mocker.patch(
        "vane.tests_tools.TestOps._get_parameters",
        return_value=read_yaml("tests/unittests/fixtures/fixture_testops_test_parameters.yaml"),
    )
    mocker.patch("vane.tests_tools.TestOps._verify_show_cmd", return_value=True)
    tops = create_test_ops_instance(mocker)
    tops.parse_test_steps(test_steps.TestSyslogFunctionality.test_syslog_functionality_on_server)

    # assert the test steps log call
    loginfo.assert_called_with(
        "These are test steps [' Creating Testops class object and initializing the variable ', '"
        " Running Tcpdump on syslog server and entering in config mode and existing to verify"
        " logging event are captured. ', ' Comparing the actual output and expected output."
        " Generating docx report ']"
    )


def test_test_ops_run_show_cmds_json(mocker):
    """Validates the functionality of run_show_cmds method"""
    mocker.patch(
        "vane.tests_tools.TestOps._get_parameters",
        return_value=read_yaml("tests/unittests/fixtures/fixture_testops_test_parameters.yaml"),
    )
    mocker.patch("vane.tests_tools.TestOps._verify_show_cmd", return_value=True)

    mocker_object = mocker.patch("vane.device_interface.PyeapiConn.enable")
    mocker_object.side_effect = [
        [
            {
                "command": "show clock",
                "result": {
                    "output": "Thu Jun  1 14:03:59 2023\nTimezone: UTC\nClock source: local\n"
                },
                "encoding": "text",
            }
        ],
        [
            {
                "command": "show interfaces status",
                "result": {"output": {"interfaceStatuses": "Management1"}},
                "encoding": "json",
            }
        ],
        [
            {
                "command": "show interfaces status",
                "result": {"output": "TEXT_INTERFACE_STATUS_result"},
                "encoding": "text",
            },
        ],
    ]

    tops = create_test_ops_instance(mocker)

    show_cmds = ["show interfaces status"]
    dut = {"connection": vane.device_interface.PyeapiConn, "name": "neighbor"}
    dut["eapi_conn"] = dut["connection"]
    tops.show_clock_flag = True
    tops.show_cmds = show_cmds
    actual_output = tops.run_show_cmds(show_cmds, dut, "json")

    # assert return values
    assert actual_output == [
        {
            "command": "show interfaces status",
            "result": {"output": {"interfaceStatuses": "Management1"}},
            "encoding": "json",
        }
    ]
    assert tops.show_cmds == show_cmds
    assert tops._show_cmds == {
        "DCBBW1": ["show version", "show version"],
        "neighbor": ["show clock", "show interfaces status"],
    }

    assert tops._show_cmd_txts == {
        "DCBBW1": [OUTPUT, OUTPUT],
        "neighbor": [
            "Thu Jun  1 14:03:59 2023\nTimezone: UTC\nClock source: local\n",
            "TEXT_INTERFACE_STATUS_result",
        ],
    }


def test_test_ops_run_show_cmds_text(mocker):
    """Validates the functionality of run_show_cmds method"""
    mocker.patch(
        "vane.tests_tools.TestOps._get_parameters",
        return_value=read_yaml("tests/unittests/fixtures/fixture_testops_test_parameters.yaml"),
    )
    mocker.patch("vane.tests_tools.TestOps._verify_show_cmd", return_value=True)

    mocker_object = mocker.patch("vane.device_interface.PyeapiConn.enable")
    mocker_object.side_effect = [
        [
            {
                "command": "show lldp neighbors",
                "result": {"output": "TEXT_result"},
                "encoding": "text",
            },
            {
                "command": "show interfaces status",
                "result": {"output": "TEXT_result"},
                "encoding": "text",
            },
        ],
    ]

    tops = create_test_ops_instance(mocker)

    dut = {"connection": vane.device_interface.PyeapiConn, "name": "neighbor"}
    dut["eapi_conn"] = dut["connection"]
    tops.show_clock_flag = False
    tops.show_cmds = ["show lldp neighbors", "show interfaces status"]

    actual_output = tops.run_show_cmds(tops.show_cmds, dut, "text")

    # assert return values
    assert actual_output == [
        {"command": "show lldp neighbors", "result": {"output": "TEXT_result"}, "encoding": "text"},
        {
            "command": "show interfaces status",
            "result": {"output": "TEXT_result"},
            "encoding": "text",
        },
    ]
    assert tops.show_cmds == ["show lldp neighbors", "show interfaces status"]
    assert tops._show_cmds == {
        "DCBBW1": ["show version", "show version"],
        "neighbor": ["show lldp neighbors", "show interfaces status"],
    }

    assert tops._show_cmd_txts == {
        "DCBBW1": [
            OUTPUT,
            OUTPUT,
        ],
        "neighbor": ["TEXT_result", "TEXT_result"],
    }


def test_test_ops_run_show_cmds_json_exception_fail(mocker):
    """Validates the functionality of run_show_cmds method"""
    mocker.patch(
        "vane.tests_tools.TestOps._get_parameters",
        return_value=read_yaml("tests/unittests/fixtures/fixture_testops_test_parameters.yaml"),
    )
    mocker.patch("vane.tests_tools.TestOps._verify_show_cmd", return_value=True)

    mocker_object = mocker.patch("vane.device_interface.PyeapiConn.enable")
    mocker_object.side_effect = [pyeapi.eapilib.CommandError(1000, "Invalid command")]

    tops = create_test_ops_instance(mocker)

    show_cmds = ["show interfaces status"]
    dut = {"connection": vane.device_interface.PyeapiConn, "name": "neighbor"}
    dut["eapi_conn"] = dut["connection"]

    with pytest.raises(pyeapi.eapilib.CommandError):
        tops.run_show_cmds(show_cmds, dut, "json")

    # verify that _show_cmds still got updated with commands that failed
    assert tops._show_cmds["neighbor"] == ["show interfaces status"]

    assert tops._show_cmd_txts["neighbor"] == ["Error [1000]: Invalid command [None]"]


def test_test_ops_run_show_cmds_text_exception_fail(mocker):
    """Validates the functionality of run_show_cmds method"""
    mocker.patch(
        "vane.tests_tools.TestOps._get_parameters",
        return_value=read_yaml("tests/unittests/fixtures/fixture_testops_test_parameters.yaml"),
    )
    mocker.patch("vane.tests_tools.TestOps._verify_show_cmd", return_value=True)

    mocker_object = mocker.patch("vane.device_interface.PyeapiConn.enable")
    mocker_object.side_effect = [pyeapi.eapilib.CommandError(1000, "Invalid command")]

    tops = create_test_ops_instance(mocker)

    dut = {"connection": vane.device_interface.PyeapiConn, "name": "neighbor"}
    dut["eapi_conn"] = dut["connection"]

    show_cmds = ["show interfaces status"]

    with pytest.raises(pyeapi.eapilib.CommandError):
        tops.run_show_cmds(show_cmds, dut, "text")

    # verify that _show_cmds still got updated with commands that failed
    assert tops._show_cmds["neighbor"] == ["show interfaces status"]

    assert tops._show_cmd_txts["neighbor"] == ["Error [1000]: Invalid command [None]"]


def test_test_ops_run_cfg_cmds_pyeapi(mocker):
    """Validates the functionality of run_show_cmds method"""
    mocker.patch(
        "vane.tests_tools.TestOps._get_parameters",
        return_value=read_yaml("tests/unittests/fixtures/fixture_testops_test_parameters.yaml"),
    )
    mocker.patch("vane.tests_tools.TestOps._verify_show_cmd", return_value=True)

    mocker_object = mocker.patch("vane.device_interface.PyeapiConn.enable")
    mocker_object.side_effect = [
        [
            {
                "command": "show clock",
                "result": {
                    "output": "Thu Jun  1 14:03:59 2023\nTimezone: UTC\nClock source: local\n"
                },
                "encoding": "text",
            }
        ],
    ]

    mocker_object = mocker.patch("vane.device_interface.PyeapiConn.config")
    mocker_object.side_effect = [
        [{}, {}],
    ]

    tops = create_test_ops_instance(mocker)

    dut = {"connection": vane.device_interface.PyeapiConn, "name": "neighbor"}
    dut["eapi_conn"] = dut["connection"]
    tops.show_clock_flag = True
    cfg_cmds = ["interface eth16", "description unittest"]

    actual_output = tops.run_cfg_cmds(cfg_cmds, dut)

    # assert return values
    assert actual_output == [
        {},
        {},
    ]
    assert tops._show_cmds == {
        "DCBBW1": ["show version", "show version"],
        "neighbor": ["show clock", "interface eth16", "description unittest"],
    }

    assert tops._show_cmd_txts == {
        "DCBBW1": [OUTPUT, OUTPUT],
        "neighbor": ["Thu Jun  1 14:03:59 2023\nTimezone: UTC\nClock source: local\n", "", ""],
    }


def test_test_ops_run_cfg_cmds_ssh(mocker):
    """Validates the functionality of run_show_cmds method"""
    mocker.patch(
        "vane.tests_tools.TestOps._get_parameters",
        return_value=read_yaml("tests/unittests/fixtures/fixture_testops_test_parameters.yaml"),
    )
    mocker.patch("vane.tests_tools.TestOps._verify_show_cmd", return_value=True)

    mocker_object = mocker.patch("vane.device_interface.NetmikoConn.enable")
    mocker_object.side_effect = [
        [
            {
                "command": "show clock",
                "result": {
                    "output": "Thu Jun  1 14:03:59 2023\nTimezone: UTC\nClock source: local\n"
                },
                "encoding": "text",
            }
        ],
    ]

    mocker_object = mocker.patch("vane.device_interface.NetmikoConn.config")
    config_return_value = (
        "configure terminal\nneighbor(config)#"
        "interface eth16\nneighbor(config-if-Et16)#"
        "description unittest\nneighbor(config-if-Et16)#end\nneighbor#"
    )
    mocker_object.side_effect = [config_return_value]

    tops = create_test_ops_instance(mocker)

    dut = {"connection": vane.device_interface.NetmikoConn, "name": "neighbor"}
    dut["ssh_conn"] = dut["connection"]
    tops.show_clock_flag = True
    cfg_cmds = ["interface eth16", "description unittest"]

    actual_output = tops.run_cfg_cmds(cfg_cmds, dut, conn_type="ssh")

    # assert return values
    assert actual_output == config_return_value

    assert tops._show_cmds == {
        "DCBBW1": ["show version", "show version"],
        "neighbor": ["show clock", "interface eth16", "description unittest"],
    }

    assert tops._show_cmd_txts == {
        "DCBBW1": [OUTPUT, OUTPUT],
        "neighbor": [
            "Thu Jun  1 14:03:59 2023\nTimezone: UTC\nClock source: local\n",
            config_return_value,
            config_return_value,
        ],
    }


def test_test_ops_transfer_file(mocker):
    """Validates the functionality of transfer_file method"""
    mocker.patch("vane.tests_tools.TestOps._verify_show_cmd", return_value=True)

    mocker.patch(
        "vane.device_interface.NetmikoConn.set_up_conn",
        return_value=vane.device_interface.NetmikoConn,
    )
    mocker_object = mocker.patch("vane.device_interface.NetmikoConn.enable")
    mocker_object.side_effect = [
        [
            {
                "command": "show clock",
                "result": {
                    "output": "Thu Jun  1 14:03:59 2023\nTimezone: UTC\nClock source: local\n"
                },
                "encoding": "text",
            }
        ],
    ]

    transfer_file_return = {
        "file_exists": True,
        "file_transferred": True,
        "file_verified": True,
    }
    mocker.patch(
        "vane.device_interface.NetmikoConn.transfer_file", return_value=transfer_file_return
    )

    tops = create_test_ops_instance(mocker)
    file_tranfer_log = (
        "Last login: Wed Aug 16 20:51:31 2023 from 10.8.0.14\n\n\nDSR01#\nDSR01"
        "#terminal width 511\nWidth set to 511 columns.\nDSR01#terminal length 0"
        "\nPagination disabled.\nDSR01#\nDSR01#\nDSR01#bash\n\nArista Networks "
        "EOS shell\n\n[XXXXX@DSR01 ~]$ /bin/ls /mnt/flash/sample-20230816-145133"
        ".txt 2> /dev/null\n[XXXXX@DSR01 ~]$ exit\nlogout\nDSR01#bash\n\nArista "
        "Networks EOS shell\n\n[XXXXX@DSR01 ~]$ /bin/df -k /mnt/flash\nFilesystem     "
        "1K-blocks    Used Available Use% Mounted on\n/dev/nvme0n1p1   "
        "8124856 1146708   6961764  15% /mnt/flash\n[XXXXX@DSR01 ~]$ exit\nlogout"
        "\nDSR01#\nDSR01#verify /md5 file:/mnt/flash/sample-20230816-145133.txt\nverify "
        "/md5 (file:/mnt/flash/sample-20230816-145133.txt) = 3c5fd98f35b7e6b24a07c"
        "f3fc3220352\nDSR01#"
    )

    mocked_file_data = mocker.mock_open(read_data=file_tranfer_log)
    mocker.patch("builtins.open", mocked_file_data)
    mocker.patch("os.remove")

    dut = {
        "connection": vane.device_interface.NetmikoConn,
        "name": "neighbor",
        "transport": "https",
        "mgmt_ip": "1.1.1.1",
        "username": "user1",
        "password": "pass1",
    }
    tops.dut = dut
    tops._show_cmds["neighbor"] = []
    tops._show_cmd_txts["neighbor"] = []
    tops.show_clock_flag = True

    actual_output = tops.transfer_file(
        src_file="sample.txt",
        dest_file="sample-20230816-145133.txt",
        file_system="/mnt/flash",
        operation="get",
        sftp=True,
    )

    # assert return values
    assert actual_output == {
        "file_exists": True,
        "file_transferred": True,
        "file_verified": True,
    }
    assert tops._show_cmds == {
        "DCBBW1": ["show version", "show version"],
        "neighbor": [
            "show clock",
            "sftp src_file: sample.txt dest_file: sample-20230816-145133.txt op: get",
        ],
    }

    assert tops._show_cmd_txts == {
        "DCBBW1": [OUTPUT, OUTPUT],
        "neighbor": [
            "Thu Jun  1 14:03:59 2023\nTimezone: UTC\nClock source: local\n",
            file_tranfer_log,
        ],
    }


def test_test_ops_get_ssh_connection(mocker):
    """Validates the functionality of get_ssh_connection method"""

    mocker_object = mocker.patch("vane.device_interface.NetmikoConn")
    netmiko_instance = mocker_object.return_value

    dut = {"name": "DSR01"}
    tops = create_test_ops_instance(mocker)

    conn = tops.get_ssh_connection(dut)

    # assert call to NetmikoConn was made correctly

    assert netmiko_instance.set_up_conn.call_count == 1

    assert conn == netmiko_instance
    assert dut["ssh_conn"] == dut["connection"] == netmiko_instance

    # assert when a value already exists, it is returned as is and
    # new connection is not created

    dut["ssh_conn"] = "I have a predefined value"
    conn = tops.get_ssh_connection(dut)
    assert conn == dut["ssh_conn"] == "I have a predefined value"


def test_test_ops_get_eapi_connection(mocker):
    """Validates the functionality of get_eapi_connection method"""
    mocker_object = mocker.patch("vane.device_interface.PyeapiConn")
    pyeapi_instance = mocker_object.return_value

    dut = {"name": "DSR01"}
    tops = create_test_ops_instance(mocker)

    conn = tops.get_eapi_connection(dut)

    # assert call to PyeapiConn was made correctly

    assert pyeapi_instance.set_up_conn.call_count == 1

    assert conn == pyeapi_instance
    assert dut["eapi_conn"] == dut["connection"] == pyeapi_instance

    # assert when a value already exists, it is returned as is and
    # new connection is not created

    dut["eapi_conn"] = "I have a predefined value"
    conn = tops.get_eapi_connection(dut)
    assert conn == dut["eapi_conn"] == "I have a predefined value"<|MERGE_RESOLUTION|>--- conflicted
+++ resolved
@@ -857,18 +857,11 @@
 
 def test_return_interfaces(loginfo, logdebug):
     """Validates if interfaces are being read properly from test parameters
-<<<<<<< HEAD
-    FIXTURE NEEDED: fixture_duts.yaml"""
+    FIXTURE NEEDED: fixture_duts.yaml and fixture_duts_no_neighbors.yaml"""
     test_duts = read_yaml("tests/unittests/fixtures/fixture_duts.yaml")
     duts = test_duts["duts"]
     actual_output = tests_tools.return_interfaces("DSR01", duts)
-    excepted_output = [
-=======
-    FIXTURE NEEDED: fixture_duts.yaml and fixture_duts_no_neighbors.yaml"""
-    test_parameters = read_yaml("tests/unittests/fixtures/fixture_duts.yaml")
-    actual_output = tests_tools.return_interfaces("DSR01", test_parameters)
     expected_output = [
->>>>>>> d7d6a48b
         {
             "hostname": "DSR01",
             "interface_name": "Ethernet1",
