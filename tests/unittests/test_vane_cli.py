"""vane_cli.py uni tests"""
import argparse
import os
import glob
from io import StringIO
from unittest.mock import call
import pytest
import vane
from vane import vane_cli

# Disable redefined-outer-name for using log fixture functions
# pylint: disable=redefined-outer-name


@pytest.fixture
def loginfo(mocker):
    """Fixture to mock logger calls from vane.vane_cli"""
    return mocker.patch("vane.vane_logging.logging.info")


@pytest.fixture
def logerr(mocker):
    """Fixture to mock logger calls from vane.vane_cli"""
    return mocker.patch("vane.vane_logging.logging.error")


@pytest.fixture
def logwarning(mocker):
    """Fixture to mock logger calls from vane.vane_cli"""
    return mocker.patch("vane.vane_logging.logging.warning")


def test_setup_vane(loginfo, mocker):
    """Validates functionality of setup_vane method"""

    # mocking these methods since they have been tested in tests_tools tests

    mocker_object = mocker.patch("vane.tests_tools.import_yaml")
    mocker_object.side_effect = ["Duts_file", "Test_parameters"]
    mocker.patch("vane.tests_tools.return_test_defs", return_value="Test definitions")
    mocker.patch("vane.tests_tools.return_show_cmds", return_value="show_commands")
    mocker.patch("vane.tests_tools.init_duts", return_value="Dut object")

    vane_cli.setup_vane()

    # assert the vane.configs got set correctly
    assert vane.config.test_duts == "Duts_file"
    assert vane.config.test_parameters == "Test_parameters"
    assert vane.config.test_defs == "Test definitions"
    assert vane.config.dut_objs == "Dut object"

    # assert logs to ensure the method executed without errors
    loginfo_calls = [
        call("Starting Test Suite setup"),
        call("Discovering show commands from definitions"),
    ]
    loginfo.assert_has_calls(loginfo_calls, any_order=False)


def test_run_tests(loginfo, mocker):
    """Validates functionality of run_tests method"""

    # mocking these methods since they have been tested in tests_client tests
    mocker_object = mocker.patch("vane.tests_client.TestsClient")
    mocker.patch("vane.vane_cli.setup_vane")

    vane_cli.run_tests("path/to/definitions/file", "path/to/duts/file")

    mocker_object.assert_called_once_with("path/to/definitions/file", "path/to/duts/file")

    # Assert that the generate_test_definitions, setup_test_runner,
    # and test_runner method was called on the
    # returned TestClient instance

    test_client_instance = mocker_object.return_value
    test_client_instance.generate_test_definitions.assert_called_once()
    test_client_instance.setup_test_runner.assert_called_once()
    test_client_instance.test_runner.assert_called_once()

    loginfo.assert_called_with("Using class TestsClient to create vane_tests_client object")


def test_write_results(loginfo, mocker):
    """Validates functionality of write_results method"""

    # mocking these methods since they have been tested in report_client tests
    mocker_object = mocker.patch("vane.report_client.ReportClient")

    vane_cli.write_results("path/to/definitions/file")

    mocker_object.assert_called_once_with("path/to/definitions/file")

    # Assert that the write_result_doc method was called on the
    # returned ReportClient instance

    report_client_instance = mocker_object.return_value
    report_client_instance.write_result_doc.assert_called_once()

    loginfo.assert_called_with("Using class ReportClient to create vane_report_client object")


def test_write_steps():
    """Validates the functionality of the script which writes .md and .json with test steps
    for test files. REQUIRES there to be a tests/unittests/fixtures/test_steps/test_steps.py
    existing in this folder for test to pass"""

    assert not os.path.exists("tests/unittests/fixtures/test_steps/test_steps.md")
    assert not os.path.exists("tests/unittests/fixtures/test_steps/test_steps.json")

    vane_cli.write_test_steps(["tests/unittests/fixtures/test_steps"])
    expected_output = [
        "#  Testcase for verification of syslog logging server and\n",
        "            source-interface information\n",
        "\n",
        "1.  Running show logging command on dut and collecting the text output\n",
        "2.  Checking logging source interface and Logging to string in output\n",
        "3.  Collecting logging interface and IP address from command output\n",
        "4.  Collecting information of syslog logging port and vrf details from command\n",
        "            output\n",
        "5.  Comparing source-interface, port and vrf details from actual output\n",
        "        with the expected output details\n",
        "\n",
        "#  Testcase for veification of syslog events on configured server\n",
        "\n",
        "1.  Creating Testops class object and initializing the variable\n",
        "2.  Running Tcpdump on syslog server and entering in config mode\n",
        "            and existing to verify logging event are captured.\n",
        "3.  Comparing the actual output and expected output. Generating docx report\n",
    ]

    assert os.path.exists("tests/unittests/fixtures/test_steps/test_steps.md")
    assert os.path.exists("tests/unittests/fixtures/test_steps/test_steps.json")

    with open(
        "tests/unittests/fixtures/test_steps/test_steps.md", "r", encoding="utf-8"
    ) as file_pointer:
        content = file_pointer.readlines()
        # trimming out the date and time details from the md file
        # as they will vary per test run
        final_content = content[5:]
        assert final_content == expected_output

    os.remove("tests/unittests/fixtures/test_steps/test_steps.md")
    os.remove("tests/unittests/fixtures/test_steps/test_steps.json")


def test_show_markers(mocker):
    """Validates the functionality of show_markers method"""

    # mocking pytest.main's call to get mockers and setting our set of values
    mocker.patch("pytest.main")

    mock_stdout = mocker.Mock(spec=StringIO)
    value = (
        "@pytest.mark.filesystem: EOS File System Test Suite\n\n"
        "@pytest.mark.daemons: EOS daemons Test Suite\n\n"
        "@pytest.mark.extensions: EOS extensions Test Suite\n\n"
        "@pytest.mark.users: EOS users Test Suite\n\n"
        "@pytest.mark.tacacs: TACACS Test Suite"
    )
    mock_stdout.getvalue.return_value = value

    # Patch the 'StringIO' class to return the mock object
    mocker.patch("vane.vane_cli.StringIO", return_value=mock_stdout)

    expected_output = [
        {"marker": "filesystem", "description": "EOS File System Test Suite"},
        {"marker": "daemons", "description": "EOS daemons Test Suite"},
        {"marker": "extensions", "description": "EOS extensions Test Suite"},
        {"marker": "users", "description": "EOS users Test Suite"},
        {"marker": "tacacs", "description": "TACACS Test Suite"},
    ]
    actual_output = vane_cli.show_markers()
    assert actual_output == expected_output


def test_create_duts_from_topo():
    """Validates functionality of create_duts_from_topo method.
    REQUIRES there to be a tests/unittests/fixtures/test_topology.yaml
    in this folder for test to pass"""

    topology_file = "tests/unittests/fixtures/test_topology.yaml"
    vane_cli.create_duts_from_topo(topology_file)
    # validates the creation of the duts file, its content is tested in the test
    # written for test_tools.generate_duts_file
    assert os.path.isfile("tests/unittests/fixtures/test_topology.yaml_duts.yaml")
    os.remove("tests/unittests/fixtures/test_topology.yaml_duts.yaml")


def test_download_test_results(loginfo):
    """Validates if a zip archive got created and stored in the TEST RESULTS
    ARCHIVE folder"""

    dir_path = "reports/TEST RESULTS ARCHIVES"
    source_path = "reports/TEST RESULTS"
    if os.path.isdir(dir_path) and os.path.isdir(source_path):
        length = len(list(os.listdir(dir_path)))
        vane_cli.download_test_results()
        new_length = len(os.listdir(dir_path))

        # assert if a zip got created
        assert new_length == (length + 1)

        # delete the most recent zip that got created for the test
        list_of_files = glob.glob(dir_path + "/*")
        latest_file = max(list_of_files, key=os.path.getctime)
        os.remove(latest_file)

        loginfo.assert_called_with("Downloading a zip file of the TEST RESULTS folder")


def test_main_definitions_and_duts(loginfo, logwarning, mocker):
    """Tests the --definitions-file and --duts-file flag"""

    mocker.patch("vane.vane_cli.run_tests")
    mocker.patch("vane.vane_cli.write_results")
    mocker.patch("vane.vane_cli.download_test_results")

    # mocking parse cli to test --definitions-file and --duts-file flag
    mocker.patch(
        "vane.vane_cli.parse_cli",
        return_value=argparse.Namespace(
            definitions_file="definitions_sample.yaml",
            duts_file="duts_sample.yaml",
            generate_duts_file=None,
            generate_duts_from_topo=None,
            generate_test_steps=None,
            markers=False,
            nrfu=False,
        ),
    )
    vane_cli.main()

    assert vane.config.DEFINITIONS_FILE == "definitions_sample.yaml"
    assert vane.config.DUTS_FILE == "duts_sample.yaml"

    # assert info logs to ensure all the above methods executed without errors
    loginfo_calls = [
        call("Reading in input from command-line"),
        call("\n\n!VANE has completed without errors!\n\n"),
    ]
    loginfo.assert_has_calls(loginfo_calls, any_order=False)

    # assert warning logs to ensure all the above methods executed without errors
    logwarning_calls = [
        call("Changing Definitions file name to definitions_sample.yaml"),
        call("Changing DUTS file name to duts_sample.yaml"),
    ]
    logwarning.assert_has_calls(logwarning_calls, any_order=False)


def test_main_create_duts_file(loginfo, mocker):
    """Tests the --generate-duts-file flag"""

    mocker.patch("vane.tests_tools.create_duts_file")

    # mocking parse cli to test --generate-duts-file
    mocker.patch(
        "vane.vane_cli.parse_cli",
        return_value=argparse.Namespace(
            definitions_file="definitions_sample.yaml",
            duts_file="duts_sample.yaml",
<<<<<<< HEAD
            environment="test",
            generate_duts_file=["topology.yaml", "inventory.yaml", "duts_name.yaml"],
=======
            generate_duts_file=["topology.yaml", "inventory.yaml"],
>>>>>>> 89f24f82
            generate_duts_from_topo=None,
            generate_test_steps=None,
            markers=False,
            nrfu=False,
        ),
    )
    vane_cli.main()

    # assert info logs to ensure all the above methods executed without errors
    loginfo_calls = [
        call("Reading in input from command-line"),
        call(
            "Generating DUTS File from topology: topology.yaml and "
            "inventory: inventory.yaml file.\n"
        ),
    ]
    loginfo.assert_has_calls(loginfo_calls, any_order=False)


def test_main_generate_duts_from_topo(loginfo, logwarning, mocker):
    """Tests the --generate-duts-from-topo flag"""

    mocker.patch("vane.vane_cli.run_tests")
    mocker.patch("vane.vane_cli.write_results")
    mocker.patch("vane.vane_cli.download_test_results")
    mocker.patch("vane.vane_cli.create_duts_from_topo")

    # mocking parse cli to test --generate-duts-from-topo
    mocker.patch(
        "vane.vane_cli.parse_cli",
        return_value=argparse.Namespace(
            definitions_file="definitions_sample.yaml",
            duts_file="duts_sample.yaml",
            generate_duts_file=None,
            generate_duts_from_topo=["topology.yaml"],
            generate_test_steps=None,
            markers=False,
            nrfu=False,
        ),
    )
    vane_cli.main()

    # assert info logs to ensure all the above methods executed without errors
    loginfo_calls = [
        call("Reading in input from command-line"),
        call("Generating DUTS File from topology: topology.yaml file.\n"),
        call("\n\n!VANE has completed without errors!\n\n"),
    ]
    loginfo.assert_has_calls(loginfo_calls, any_order=False)

    # assert warning logs to ensure all the above methods executed without errors
    logwarning_calls = [
        call("Changing Definitions file name to definitions_sample.yaml"),
        call("Changing DUTS file name to duts_sample.yaml"),
    ]
    logwarning.assert_has_calls(logwarning_calls, any_order=False)


def test_main_write_test_steps(loginfo, mocker):
    """Tests the --generate-test-steps flag"""

    mocker.patch("vane.vane_cli.run_tests")
    mocker.patch("vane.vane_cli.write_results")
    mocker.patch("vane.vane_cli.download_test_results")
    mocker.patch("vane.vane_cli.write_test_steps")

    # mocking parse cli to test --generate-test-steps
    mocker.patch(
        "vane.vane_cli.parse_cli",
        return_value=argparse.Namespace(
            definitions_file="definitions_sample.yaml",
            duts_file="duts_sample.yaml",
            generate_duts_file=None,
            generate_duts_from_topo=None,
            generate_test_steps="test_directory",
            markers=False,
        ),
    )
    vane_cli.main()

    # assert info logs to ensure all the above methods executed without errors
    loginfo_calls = [
        call("Reading in input from command-line"),
        call("Generating test steps for test cases within test_directory test directory\n"),
    ]
    loginfo.assert_has_calls(loginfo_calls, any_order=False)<|MERGE_RESOLUTION|>--- conflicted
+++ resolved
@@ -260,12 +260,7 @@
         return_value=argparse.Namespace(
             definitions_file="definitions_sample.yaml",
             duts_file="duts_sample.yaml",
-<<<<<<< HEAD
-            environment="test",
             generate_duts_file=["topology.yaml", "inventory.yaml", "duts_name.yaml"],
-=======
-            generate_duts_file=["topology.yaml", "inventory.yaml"],
->>>>>>> 89f24f82
             generate_duts_from_topo=None,
             generate_test_steps=None,
             markers=False,
