--- conflicted
+++ resolved
@@ -197,13 +197,8 @@
             "username": device_data["username"],
             "password": device_data["password"],
             "secret": device_data.get("enable_pwd", ""),
-<<<<<<< HEAD
-            "read_timeout_override": device_data.get("timeout", None),
-            "session_log": device_data.get("session_log", logfile),
-=======
             "session_log": device_data.get("session_log", logfile),
             "read_timeout_override": device_data.get("timeout", None),
->>>>>>> e5ccd9eb
         }
         if remote_device["device_type"] == "autodetect":
             guesser = SSHDetect(**remote_device)
