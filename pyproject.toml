[tool.black]
line-length = 100
target-version = ['py39']

[tool.poetry]
name = "vane"
version = "1.1.0rc2"
description = "Network Certification Tool"
authors = ["Arista Networks, Inc."]
readme = "README.md"
classifiers=["Programming Language :: Python :: 3", "Operating System :: OS Independent",]
include=["vane"]
keywords=["vane", "pytest"]


[tool.poetry.dependencies]
python = "^3.9"
cvprac = "^1.3.0"
jinja2 = "^3.1.2"
mdutils = "^1.5.1"
netmiko = "^4.1.2"
pyeapi = "^1.0.0"
python-docx = "^0.8.11"
pyyaml = "^6.0"
coverage = "^7.2.2"
coverage-badge = "^1.1.0"
mypy = "^1.1.1"
pytest = "^7.2.2"
pytest-cache = "^1.0"
pytest-cov = "^4.0.0"
pytest-excel = "^1.5.0"
pytest-html = "^3.2.0"
pytest-json = "^0.4.0"
pytest-xdist = "^3.2.1"
pytest-mock = "^3.10.0"
prompt-toolkit = "^3.0.39"
tqdm = "^4.66.1"
ixnetwork-restpy = "^1.1.10"
python-dateutil = "^2.8.2"
<<<<<<< HEAD
icmplib = "^3.0.4"
=======
mkdocs = "^1.5.3"
mkdocs-material = "^9.4.8"
md-toc = "^8.2.2"
mkdocs-glightbox = "^0.3.5"
mkdocstrings-python = "^1.7.5"
pre-commit = "^3.5.0"
mike = "^2.0.0"
>>>>>>> d7d6a48b

[tool.poetry.dev-dependencies]
pylint = "2.17.0"
flake8 = "6.0.0"
black = "23.1.0"


[tool.poetry.scripts]
vane = "vane.vane_cli:main"

[build-system]
requires = ["poetry-core>=1.0.0"]
build-backend = "poetry.core.masonry.api"<|MERGE_RESOLUTION|>--- conflicted
+++ resolved
@@ -37,9 +37,7 @@
 tqdm = "^4.66.1"
 ixnetwork-restpy = "^1.1.10"
 python-dateutil = "^2.8.2"
-<<<<<<< HEAD
 icmplib = "^3.0.4"
-=======
 mkdocs = "^1.5.3"
 mkdocs-material = "^9.4.8"
 md-toc = "^8.2.2"
@@ -47,7 +45,6 @@
 mkdocstrings-python = "^1.7.5"
 pre-commit = "^3.5.0"
 mike = "^2.0.0"
->>>>>>> d7d6a48b
 
 [tool.poetry.dev-dependencies]
 pylint = "2.17.0"
