--- conflicted
+++ resolved
@@ -23,16 +23,9 @@
     logging-not-lazy,
     unnecessary-pass,
     duplicate-code,
-<<<<<<< HEAD
-    pointless-string-statement,
-    attribute-defined-outside-init,
-=======
     too-many-nested-blocks,
-    pointless-string-statement,
-    attribute-defined-outside-init,
     too-many-branches,
     too-many-statements,
->>>>>>> 2cf3704c
 
 
 [MISCELLANEOUS]
